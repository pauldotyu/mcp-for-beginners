--- conflicted
+++ resolved
@@ -1,121 +1,3 @@
-<<<<<<< HEAD
-<!--
-CO_OP_TRANSLATOR_METADATA:
-{
-  "original_hash": "54e9ffc5dba01afcb8880a9949fd1881",
-  "translation_date": "2025-07-13T19:32:57+00:00",
-  "source_file": "03-GettingStarted/04-vscode/README.md",
-  "language_code": "id"
-}
--->
-Mari kita bahas lebih lanjut tentang cara menggunakan antarmuka visual di bagian berikutnya.
-
-## Pendekatan
-
-Berikut cara kita perlu mendekati ini secara garis besar:
-
-- Konfigurasikan sebuah file untuk menemukan MCP Server kita.
-- Mulai/Koneksi ke server tersebut untuk mendapatkan daftar kapabilitasnya.
-- Gunakan kapabilitas tersebut melalui antarmuka GitHub Copilot Chat.
-
-Bagus, sekarang kita sudah memahami alurnya, mari coba gunakan MCP Server melalui Visual Studio Code lewat sebuah latihan.
-
-## Latihan: Menggunakan server
-
-Dalam latihan ini, kita akan mengonfigurasi Visual Studio Code agar dapat menemukan MCP server Anda sehingga bisa digunakan dari antarmuka GitHub Copilot Chat.
-
-### -0- Langkah awal, aktifkan penemuan MCP Server
-
-Anda mungkin perlu mengaktifkan penemuan MCP Server.
-
-1. Buka `File -> Preferences -> Settings` di Visual Studio Code.
-
-2. Cari "MCP" dan aktifkan `chat.mcp.discovery.enabled` di file settings.json.
-
-### -1- Buat file konfigurasi
-
-Mulailah dengan membuat file konfigurasi di root proyek Anda, Anda perlu sebuah file bernama MCP.json dan menaruhnya di folder bernama .vscode. Isinya kira-kira seperti ini:
-
-```text
-.vscode
-|-- mcp.json
-```
-
-Selanjutnya, mari lihat bagaimana menambahkan entri server.
-
-### -2- Konfigurasikan server
-
-Tambahkan konten berikut ke *mcp.json*:
-
-```json
-{
-    "inputs": [],
-    "servers": {
-       "hello-mcp": {
-           "command": "node",
-           "args": [
-               "build/index.js"
-           ]
-       }
-    }
-}
-```
-
-Di atas adalah contoh sederhana bagaimana memulai server yang ditulis dengan Node.js, untuk runtime lain sesuaikan perintah yang tepat untuk memulai server menggunakan `command` dan `args`.
-
-### -3- Mulai server
-
-Setelah Anda menambahkan entri, mari mulai server:
-
-1. Temukan entri Anda di *mcp.json* dan pastikan Anda melihat ikon "play":
-
-  ![Memulai server di Visual Studio Code](../../../../translated_images/vscode-start-server.8e3c986612e3555de47e5b1e37b2f3020457eeb6a206568570fd74a17e3796ad.id.png)  
-
-2. Klik ikon "play", Anda akan melihat ikon tools di GitHub Copilot Chat bertambah jumlah tools yang tersedia. Jika Anda klik ikon tools tersebut, Anda akan melihat daftar tools yang terdaftar. Anda bisa centang atau hapus centang setiap tool tergantung apakah Anda ingin GitHub Copilot menggunakannya sebagai konteks:
-
-  ![Memulai server di Visual Studio Code](../../../../translated_images/vscode-tool.0b3bbea2fb7d8c26ddf573cad15ef654e55302a323267d8ee6bd742fe7df7fed.id.png)
-
-3. Untuk menjalankan sebuah tool, ketik prompt yang Anda tahu sesuai dengan deskripsi salah satu tools Anda, misalnya prompt seperti "add 22 to 1":
-
-  ![Menjalankan tool dari GitHub Copilot](../../../../translated_images/vscode-agent.d5a0e0b897331060518fe3f13907677ef52b879db98c64d68a38338608f3751e.id.png)
-
-  Anda akan melihat respons yang mengatakan 23.
-
-## Tugas
-
-Coba tambahkan entri server ke file *mcp.json* Anda dan pastikan Anda bisa memulai/menghentikan server. Pastikan juga Anda bisa berkomunikasi dengan tools di server Anda melalui antarmuka GitHub Copilot Chat.
-
-## Solusi
-
-[Solusi](./solution/README.md)
-
-## Poin Penting
-
-Poin penting dari bab ini adalah sebagai berikut:
-
-- Visual Studio Code adalah klien yang hebat yang memungkinkan Anda menggunakan beberapa MCP Server dan tools mereka.
-- Antarmuka GitHub Copilot Chat adalah cara Anda berinteraksi dengan server.
-- Anda bisa meminta input dari pengguna seperti API key yang dapat diteruskan ke MCP Server saat mengonfigurasi entri server di file *mcp.json*.
-
-## Contoh
-
-- [Java Calculator](../samples/java/calculator/README.md)
-- [.Net Calculator](../../../../03-GettingStarted/samples/csharp)
-- [JavaScript Calculator](../samples/javascript/README.md)
-- [TypeScript Calculator](../samples/typescript/README.md)
-- [Python Calculator](../../../../03-GettingStarted/samples/python)
-
-## Sumber Tambahan
-
-- [Dokumentasi Visual Studio](https://code.visualstudio.com/docs/copilot/chat/mcp-servers)
-
-## Selanjutnya
-
-- Selanjutnya: [Membuat SSE Server](../05-sse-server/README.md)
-
-**Penafian**:  
-Dokumen ini telah diterjemahkan menggunakan layanan terjemahan AI [Co-op Translator](https://github.com/Azure/co-op-translator). Meskipun kami berupaya untuk mencapai akurasi, harap diingat bahwa terjemahan otomatis mungkin mengandung kesalahan atau ketidakakuratan. Dokumen asli dalam bahasa aslinya harus dianggap sebagai sumber yang sahih. Untuk informasi penting, disarankan menggunakan terjemahan profesional oleh manusia. Kami tidak bertanggung jawab atas kesalahpahaman atau penafsiran yang keliru yang timbul dari penggunaan terjemahan ini.
-=======
 <!--
 CO_OP_TRANSLATOR_METADATA:
 {
@@ -231,5 +113,4 @@
 - Selanjutnya: [Membuat SSE Server](../05-sse-server/README.md)
 
 **Penafian**:  
-Dokumen ini telah diterjemahkan menggunakan layanan terjemahan AI [Co-op Translator](https://github.com/Azure/co-op-translator). Meskipun kami berupaya untuk mencapai akurasi, harap diperhatikan bahwa terjemahan otomatis mungkin mengandung kesalahan atau ketidakakuratan. Dokumen asli dalam bahasa aslinya harus dianggap sebagai sumber yang sahih. Untuk informasi penting, disarankan menggunakan terjemahan profesional oleh manusia. Kami tidak bertanggung jawab atas kesalahpahaman atau penafsiran yang keliru yang timbul dari penggunaan terjemahan ini.
->>>>>>> 8e432e4b
+Dokumen ini telah diterjemahkan menggunakan layanan terjemahan AI [Co-op Translator](https://github.com/Azure/co-op-translator). Meskipun kami berupaya untuk mencapai akurasi, harap diperhatikan bahwa terjemahan otomatis mungkin mengandung kesalahan atau ketidakakuratan. Dokumen asli dalam bahasa aslinya harus dianggap sebagai sumber yang sahih. Untuk informasi penting, disarankan menggunakan terjemahan profesional oleh manusia. Kami tidak bertanggung jawab atas kesalahpahaman atau penafsiran yang keliru yang timbul dari penggunaan terjemahan ini.