<<<<<<< HEAD
<!--
CO_OP_TRANSLATOR_METADATA:
{
  "original_hash": "54e9ffc5dba01afcb8880a9949fd1881",
  "translation_date": "2025-07-13T19:31:15+00:00",
  "source_file": "03-GettingStarted/04-vscode/README.md",
  "language_code": "no"
}
-->
La oss snakke mer om hvordan vi bruker det visuelle grensesnittet i de neste seksjonene.

## Tilnærming

Slik må vi tilnærme oss dette på et overordnet nivå:

- Konfigurer en fil for å finne MCP-serveren vår.
- Start opp/ Koble til nevnte server for å få den til å liste sine funksjoner.
- Bruk disse funksjonene gjennom GitHub Copilot Chat-grensesnittet.

Flott, nå som vi forstår flyten, la oss prøve å bruke en MCP-server gjennom Visual Studio Code i en øvelse.

## Øvelse: Bruke en server

I denne øvelsen skal vi konfigurere Visual Studio Code til å finne MCP-serveren din slik at den kan brukes fra GitHub Copilot Chat-grensesnittet.

### -0- Forberedelse, aktiver oppdagelse av MCP-server

Du må kanskje aktivere oppdagelse av MCP-servere.

1. Gå til `Fil -> Innstillinger -> Innstillinger` i Visual Studio Code.

1. Søk etter "MCP" og aktiver `chat.mcp.discovery.enabled` i settings.json-filen.

### -1- Opprett konfigurasjonsfil

Start med å opprette en konfigurasjonsfil i prosjektets rotmappe, du trenger en fil som heter MCP.json og plassere den i en mappe som heter .vscode. Den skal se slik ut:

```text
.vscode
|-- mcp.json
```

Neste steg er å se hvordan vi kan legge til en serveroppføring.

### -2- Konfigurer en server

Legg til følgende innhold i *mcp.json*:

```json
{
    "inputs": [],
    "servers": {
       "hello-mcp": {
           "command": "node",
           "args": [
               "build/index.js"
           ]
       }
    }
}
```

Her er et enkelt eksempel på hvordan du starter en server skrevet i Node.js, for andre kjøretidsmiljøer angir du riktig kommando for å starte serveren ved å bruke `command` og `args`.

### -3- Start serveren

Nå som du har lagt til en oppføring, la oss starte serveren:

1. Finn oppføringen din i *mcp.json* og sørg for at du ser "play"-ikonet:

  ![Starter server i Visual Studio Code](../../../../translated_images/vscode-start-server.8e3c986612e3555de47e5b1e37b2f3020457eeb6a206568570fd74a17e3796ad.no.png)  

1. Klikk på "play"-ikonet, du skal se at verktøyikonet i GitHub Copilot Chat øker antallet tilgjengelige verktøy. Hvis du klikker på verktøyikonet, vil du se en liste over registrerte verktøy. Du kan krysse av eller fjerne avkrysning for hvert verktøy avhengig av om du vil at GitHub Copilot skal bruke dem som kontekst:

  ![Starter server i Visual Studio Code](../../../../translated_images/vscode-tool.0b3bbea2fb7d8c26ddf573cad15ef654e55302a323267d8ee6bd742fe7df7fed.no.png)

1. For å kjøre et verktøy, skriv en prompt som du vet vil matche beskrivelsen av et av verktøyene dine, for eksempel en prompt som "add 22 to 1":

  ![Kjører et verktøy fra GitHub Copilot](../../../../translated_images/vscode-agent.d5a0e0b897331060518fe3f13907677ef52b879db98c64d68a38338608f3751e.no.png)

  Du skal se et svar som sier 23.

## Oppgave

Prøv å legge til en serveroppføring i *mcp.json*-filen din og sørg for at du kan starte/stoppe serveren. Sørg også for at du kan kommunisere med verktøyene på serveren via GitHub Copilot Chat-grensesnittet.

## Løsning

[Løsning](./solution/README.md)

## Viktige punkter

De viktigste punktene fra dette kapitlet er:

- Visual Studio Code er en flott klient som lar deg bruke flere MCP-servere og deres verktøy.
- GitHub Copilot Chat-grensesnittet er hvordan du samhandler med serverne.
- Du kan be brukeren om input som API-nøkler som kan sendes til MCP-serveren når du konfigurerer serveroppføringen i *mcp.json*-filen.

## Eksempler

- [Java Calculator](../samples/java/calculator/README.md)
- [.Net Calculator](../../../../03-GettingStarted/samples/csharp)
- [JavaScript Calculator](../samples/javascript/README.md)
- [TypeScript Calculator](../samples/typescript/README.md)
- [Python Calculator](../../../../03-GettingStarted/samples/python)

## Ekstra ressurser

- [Visual Studio-dokumentasjon](https://code.visualstudio.com/docs/copilot/chat/mcp-servers)

## Hva kommer nå

- Neste: [Opprette en SSE-server](../05-sse-server/README.md)

**Ansvarsfraskrivelse**:  
=======
<!--
CO_OP_TRANSLATOR_METADATA:
{
  "original_hash": "222e01c3002a33355806d60d558d9429",
  "translation_date": "2025-07-14T09:36:15+00:00",
  "source_file": "03-GettingStarted/04-vscode/README.md",
  "language_code": "no"
}
-->
La oss snakke mer om hvordan vi bruker det visuelle grensesnittet i de neste seksjonene.

## Tilnærming

Slik må vi tilnærme oss dette på et overordnet nivå:

- Konfigurer en fil for å finne MCP-serveren vår.
- Start opp/ Koble til nevnte server for å få den til å liste sine funksjoner.
- Bruk disse funksjonene gjennom GitHub Copilot Chat-grensesnittet.

Flott, nå som vi forstår flyten, la oss prøve å bruke en MCP-server gjennom Visual Studio Code i en øvelse.

## Øvelse: Bruke en server

I denne øvelsen skal vi konfigurere Visual Studio Code til å finne MCP-serveren din slik at den kan brukes fra GitHub Copilot Chat-grensesnittet.

### -0- Forberedelse, aktiver oppdagelse av MCP-server

Du må kanskje aktivere oppdagelse av MCP-servere.

1. Gå til `Fil -> Innstillinger -> Innstillinger` i Visual Studio Code.

1. Søk etter "MCP" og aktiver `chat.mcp.discovery.enabled` i settings.json-filen.

### -1- Opprett konfigurasjonsfil

Start med å opprette en konfigurasjonsfil i prosjektets rotmappe, du trenger en fil kalt MCP.json som plasseres i en mappe som heter .vscode. Den skal se slik ut:

```text
.vscode
|-- mcp.json
```

Neste steg er å se hvordan vi kan legge til en serveroppføring.

### -2- Konfigurer en server

Legg til følgende innhold i *mcp.json*:

```json
{
    "inputs": [],
    "servers": {
       "hello-mcp": {
           "command": "node",
           "args": [
               "build/index.js"
           ]
       }
    }
}
```

Her er et enkelt eksempel på hvordan du starter en server skrevet i Node.js, for andre kjøretidsmiljøer angir du riktig kommando for å starte serveren ved å bruke `command` og `args`.

### -3- Start serveren

Nå som du har lagt til en oppføring, la oss starte serveren:

1. Finn oppføringen din i *mcp.json* og sørg for at du ser "play"-ikonet:

  ![Starter server i Visual Studio Code](../../../../translated_images/vscode-start-server.8e3c986612e3555de47e5b1e37b2f3020457eeb6a206568570fd74a17e3796ad.no.png)  

1. Klikk på "play"-ikonet, du skal se at verktøyikonet i GitHub Copilot Chat øker antallet tilgjengelige verktøy. Hvis du klikker på verktøyikonet, vil du se en liste over registrerte verktøy. Du kan krysse av eller fjerne avkrysning for hvert verktøy avhengig av om du vil at GitHub Copilot skal bruke dem som kontekst:

  ![Verktøy i Visual Studio Code](../../../../translated_images/vscode-tool.0b3bbea2fb7d8c26ddf573cad15ef654e55302a323267d8ee6bd742fe7df7fed.no.png)

1. For å kjøre et verktøy, skriv en prompt som du vet vil matche beskrivelsen av et av verktøyene dine, for eksempel en prompt som "add 22 to 1":

  ![Kjører et verktøy fra GitHub Copilot](../../../../translated_images/vscode-agent.d5a0e0b897331060518fe3f13907677ef52b879db98c64d68a38338608f3751e.no.png)

  Du skal se et svar som sier 23.

## Oppgave

Prøv å legge til en serveroppføring i *mcp.json*-filen din og sørg for at du kan starte og stoppe serveren. Sørg også for at du kan kommunisere med verktøyene på serveren via GitHub Copilot Chat-grensesnittet.

## Løsning

[Løsning](./solution/README.md)

## Viktige punkter

De viktigste punktene fra dette kapitlet er:

- Visual Studio Code er en flott klient som lar deg bruke flere MCP-servere og deres verktøy.
- GitHub Copilot Chat-grensesnittet er hvordan du samhandler med serverne.
- Du kan be brukeren om input som API-nøkler som kan sendes til MCP-serveren når du konfigurerer serveroppføringen i *mcp.json*-filen.

## Eksempler

- [Java Calculator](../samples/java/calculator/README.md)
- [.Net Calculator](../../../../03-GettingStarted/samples/csharp)
- [JavaScript Calculator](../samples/javascript/README.md)
- [TypeScript Calculator](../samples/typescript/README.md)
- [Python Calculator](../../../../03-GettingStarted/samples/python)

## Ekstra ressurser

- [Visual Studio-dokumentasjon](https://code.visualstudio.com/docs/copilot/chat/mcp-servers)

## Hva kommer nå

- Neste: [Opprette en SSE-server](../05-sse-server/README.md)

**Ansvarsfraskrivelse**:  
>>>>>>> 8e432e4b
Dette dokumentet er oversatt ved hjelp av AI-oversettelsestjenesten [Co-op Translator](https://github.com/Azure/co-op-translator). Selv om vi streber etter nøyaktighet, vennligst vær oppmerksom på at automatiske oversettelser kan inneholde feil eller unøyaktigheter. Det opprinnelige dokumentet på originalspråket skal anses som den autoritative kilden. For kritisk informasjon anbefales profesjonell menneskelig oversettelse. Vi er ikke ansvarlige for eventuelle misforståelser eller feiltolkninger som oppstår ved bruk av denne oversettelsen.<|MERGE_RESOLUTION|>--- conflicted
+++ resolved
@@ -1,120 +1,3 @@
-<<<<<<< HEAD
-<!--
-CO_OP_TRANSLATOR_METADATA:
-{
-  "original_hash": "54e9ffc5dba01afcb8880a9949fd1881",
-  "translation_date": "2025-07-13T19:31:15+00:00",
-  "source_file": "03-GettingStarted/04-vscode/README.md",
-  "language_code": "no"
-}
--->
-La oss snakke mer om hvordan vi bruker det visuelle grensesnittet i de neste seksjonene.
-
-## Tilnærming
-
-Slik må vi tilnærme oss dette på et overordnet nivå:
-
-- Konfigurer en fil for å finne MCP-serveren vår.
-- Start opp/ Koble til nevnte server for å få den til å liste sine funksjoner.
-- Bruk disse funksjonene gjennom GitHub Copilot Chat-grensesnittet.
-
-Flott, nå som vi forstår flyten, la oss prøve å bruke en MCP-server gjennom Visual Studio Code i en øvelse.
-
-## Øvelse: Bruke en server
-
-I denne øvelsen skal vi konfigurere Visual Studio Code til å finne MCP-serveren din slik at den kan brukes fra GitHub Copilot Chat-grensesnittet.
-
-### -0- Forberedelse, aktiver oppdagelse av MCP-server
-
-Du må kanskje aktivere oppdagelse av MCP-servere.
-
-1. Gå til `Fil -> Innstillinger -> Innstillinger` i Visual Studio Code.
-
-1. Søk etter "MCP" og aktiver `chat.mcp.discovery.enabled` i settings.json-filen.
-
-### -1- Opprett konfigurasjonsfil
-
-Start med å opprette en konfigurasjonsfil i prosjektets rotmappe, du trenger en fil som heter MCP.json og plassere den i en mappe som heter .vscode. Den skal se slik ut:
-
-```text
-.vscode
-|-- mcp.json
-```
-
-Neste steg er å se hvordan vi kan legge til en serveroppføring.
-
-### -2- Konfigurer en server
-
-Legg til følgende innhold i *mcp.json*:
-
-```json
-{
-    "inputs": [],
-    "servers": {
-       "hello-mcp": {
-           "command": "node",
-           "args": [
-               "build/index.js"
-           ]
-       }
-    }
-}
-```
-
-Her er et enkelt eksempel på hvordan du starter en server skrevet i Node.js, for andre kjøretidsmiljøer angir du riktig kommando for å starte serveren ved å bruke `command` og `args`.
-
-### -3- Start serveren
-
-Nå som du har lagt til en oppføring, la oss starte serveren:
-
-1. Finn oppføringen din i *mcp.json* og sørg for at du ser "play"-ikonet:
-
-  ![Starter server i Visual Studio Code](../../../../translated_images/vscode-start-server.8e3c986612e3555de47e5b1e37b2f3020457eeb6a206568570fd74a17e3796ad.no.png)  
-
-1. Klikk på "play"-ikonet, du skal se at verktøyikonet i GitHub Copilot Chat øker antallet tilgjengelige verktøy. Hvis du klikker på verktøyikonet, vil du se en liste over registrerte verktøy. Du kan krysse av eller fjerne avkrysning for hvert verktøy avhengig av om du vil at GitHub Copilot skal bruke dem som kontekst:
-
-  ![Starter server i Visual Studio Code](../../../../translated_images/vscode-tool.0b3bbea2fb7d8c26ddf573cad15ef654e55302a323267d8ee6bd742fe7df7fed.no.png)
-
-1. For å kjøre et verktøy, skriv en prompt som du vet vil matche beskrivelsen av et av verktøyene dine, for eksempel en prompt som "add 22 to 1":
-
-  ![Kjører et verktøy fra GitHub Copilot](../../../../translated_images/vscode-agent.d5a0e0b897331060518fe3f13907677ef52b879db98c64d68a38338608f3751e.no.png)
-
-  Du skal se et svar som sier 23.
-
-## Oppgave
-
-Prøv å legge til en serveroppføring i *mcp.json*-filen din og sørg for at du kan starte/stoppe serveren. Sørg også for at du kan kommunisere med verktøyene på serveren via GitHub Copilot Chat-grensesnittet.
-
-## Løsning
-
-[Løsning](./solution/README.md)
-
-## Viktige punkter
-
-De viktigste punktene fra dette kapitlet er:
-
-- Visual Studio Code er en flott klient som lar deg bruke flere MCP-servere og deres verktøy.
-- GitHub Copilot Chat-grensesnittet er hvordan du samhandler med serverne.
-- Du kan be brukeren om input som API-nøkler som kan sendes til MCP-serveren når du konfigurerer serveroppføringen i *mcp.json*-filen.
-
-## Eksempler
-
-- [Java Calculator](../samples/java/calculator/README.md)
-- [.Net Calculator](../../../../03-GettingStarted/samples/csharp)
-- [JavaScript Calculator](../samples/javascript/README.md)
-- [TypeScript Calculator](../samples/typescript/README.md)
-- [Python Calculator](../../../../03-GettingStarted/samples/python)
-
-## Ekstra ressurser
-
-- [Visual Studio-dokumentasjon](https://code.visualstudio.com/docs/copilot/chat/mcp-servers)
-
-## Hva kommer nå
-
-- Neste: [Opprette en SSE-server](../05-sse-server/README.md)
-
-**Ansvarsfraskrivelse**:  
-=======
 <!--
 CO_OP_TRANSLATOR_METADATA:
 {
@@ -230,5 +113,4 @@
 - Neste: [Opprette en SSE-server](../05-sse-server/README.md)
 
 **Ansvarsfraskrivelse**:  
->>>>>>> 8e432e4b
 Dette dokumentet er oversatt ved hjelp av AI-oversettelsestjenesten [Co-op Translator](https://github.com/Azure/co-op-translator). Selv om vi streber etter nøyaktighet, vennligst vær oppmerksom på at automatiske oversettelser kan inneholde feil eller unøyaktigheter. Det opprinnelige dokumentet på originalspråket skal anses som den autoritative kilden. For kritisk informasjon anbefales profesjonell menneskelig oversettelse. Vi er ikke ansvarlige for eventuelle misforståelser eller feiltolkninger som oppstår ved bruk av denne oversettelsen.