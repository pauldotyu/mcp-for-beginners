<<<<<<< HEAD
<!--
CO_OP_TRANSLATOR_METADATA:
{
  "original_hash": "54e9ffc5dba01afcb8880a9949fd1881",
  "translation_date": "2025-07-13T19:34:24+00:00",
  "source_file": "03-GettingStarted/04-vscode/README.md",
  "language_code": "hu"
}
-->
Beszéljünk részletesebben arról, hogyan használjuk a vizuális felületet a következő szakaszokban.

## Megközelítés

Így kell ezt magas szinten megközelítenünk:

- Konfiguráljunk egy fájlt, hogy megtalálja az MCP szerverünket.
- Indítsuk el vagy csatlakozzunk a szerverhez, hogy listázza a képességeit.
- Használjuk ezeket a képességeket a GitHub Copilot Chat felületen keresztül.

Remek, most, hogy értjük a folyamatot, próbáljuk ki az MCP szerver használatát Visual Studio Code-on keresztül egy gyakorlat segítségével.

## Gyakorlat: Szerver használata

Ebben a gyakorlatban beállítjuk a Visual Studio Code-ot, hogy megtalálja az MCP szerveredet, így az használható lesz a GitHub Copilot Chat felületén.

### -0- Előfeltétel, MCP szerver felfedezés engedélyezése

Lehet, hogy engedélyezned kell az MCP szerverek felfedezését.

1. Menj a `File -> Preferences -> Settings` menüpontra a Visual Studio Code-ban.

1. Keresd meg az "MCP" kifejezést, és engedélyezd a `chat.mcp.discovery.enabled` beállítást a settings.json fájlban.

### -1- Konfigurációs fájl létrehozása

Kezdd azzal, hogy létrehozol egy konfigurációs fájlt a projekt gyökerében, szükséged lesz egy MCP.json nevű fájlra, amit a .vscode mappába kell helyezned. Így kell kinéznie:

```text
.vscode
|-- mcp.json
```

Most nézzük meg, hogyan adhatunk hozzá egy szerver bejegyzést.

### -2- Szerver konfigurálása

Add hozzá a következő tartalmat az *mcp.json* fájlhoz:

```json
{
    "inputs": [],
    "servers": {
       "hello-mcp": {
           "command": "node",
           "args": [
               "build/index.js"
           ]
       }
    }
}
```

A fenti egyszerű példa egy Node.js-ben írt szerver indítását mutatja be, más futtatókörnyezetek esetén a megfelelő parancsot kell megadni a szerver indításához a `command` és `args` mezőkben.

### -3- Szerver indítása

Most, hogy hozzáadtad a bejegyzést, indítsuk el a szervert:

1. Keresd meg a bejegyzésedet az *mcp.json* fájlban, és győződj meg róla, hogy megtalálod a "play" ikont:

  ![Szerver indítása Visual Studio Code-ban](../../../../translated_images/vscode-start-server.8e3c986612e3555de47e5b1e37b2f3020457eeb6a206568570fd74a17e3796ad.hu.png)  

1. Kattints a "play" ikonra, ekkor a GitHub Copilot Chat eszköz ikonja növeli az elérhető eszközök számát. Ha rákattintasz az eszköz ikonra, megjelenik a regisztrált eszközök listája. Be- és kikapcsolhatod az egyes eszközöket attól függően, hogy szeretnéd-e, hogy a GitHub Copilot azokat kontextusként használja:

  ![Szerver indítása Visual Studio Code-ban](../../../../translated_images/vscode-tool.0b3bbea2fb7d8c26ddf573cad15ef654e55302a323267d8ee6bd742fe7df7fed.hu.png)

1. Egy eszköz futtatásához írj be egy olyan promptot, amelyről tudod, hogy illeszkedik az egyik eszköz leírásához, például egy ilyen promptot: "add 22 to 1":

  ![Eszköz futtatása GitHub Copilotból](../../../../translated_images/vscode-agent.d5a0e0b897331060518fe3f13907677ef52b879db98c64d68a38338608f3751e.hu.png)

  Válaszként 23-at kell látnod.

## Feladat

Próbálj meg hozzáadni egy szerver bejegyzést az *mcp.json* fájlodhoz, és győződj meg róla, hogy el tudod indítani és le tudod állítani a szervert. Ellenőrizd azt is, hogy tudsz kommunikálni a szervered eszközeivel a GitHub Copilot Chat felületen keresztül.

## Megoldás

[Solution](./solution/README.md)

## Főbb tanulságok

A fejezet főbb tanulságai a következők:

- A Visual Studio Code egy nagyszerű kliens, amely lehetővé teszi több MCP szerver és azok eszközeinek használatát.
- A GitHub Copilot Chat felület az, amin keresztül a szerverekkel kommunikálsz.
- Kérhetsz bevitelt a felhasználótól, például API kulcsokat, amelyeket átadhatsz az MCP szervernek a szerver bejegyzés konfigurálásakor az *mcp.json* fájlban.

## Minták

- [Java Calculator](../samples/java/calculator/README.md)
- [.Net Calculator](../../../../03-GettingStarted/samples/csharp)
- [JavaScript Calculator](../samples/javascript/README.md)
- [TypeScript Calculator](../samples/typescript/README.md)
- [Python Calculator](../../../../03-GettingStarted/samples/python)

## További források

- [Visual Studio dokumentáció](https://code.visualstudio.com/docs/copilot/chat/mcp-servers)

## Mi következik

- Következő: [SSE szerver létrehozása](../05-sse-server/README.md)

**Jogi nyilatkozat**:  
Ez a dokumentum az AI fordító szolgáltatás, a [Co-op Translator](https://github.com/Azure/co-op-translator) segítségével készült. Bár a pontosságra törekszünk, kérjük, vegye figyelembe, hogy az automatikus fordítások hibákat vagy pontatlanságokat tartalmazhatnak. Az eredeti dokumentum az anyanyelvén tekintendő hiteles forrásnak. Kritikus információk esetén professzionális emberi fordítást javaslunk. Nem vállalunk felelősséget a fordítás használatából eredő félreértésekért vagy téves értelmezésekért.
=======
<!--
CO_OP_TRANSLATOR_METADATA:
{
  "original_hash": "222e01c3002a33355806d60d558d9429",
  "translation_date": "2025-07-14T09:40:59+00:00",
  "source_file": "03-GettingStarted/04-vscode/README.md",
  "language_code": "hu"
}
-->
Beszéljünk részletesebben arról, hogyan használjuk a vizuális felületet a következő szakaszokban.

## Megközelítés

Így kell ezt magas szinten megközelítenünk:

- Konfiguráljunk egy fájlt, hogy megtalálja az MCP szerverünket.
- Indítsuk el vagy csatlakozzunk a szerverhez, hogy listázza a képességeit.
- Használjuk ezeket a képességeket a GitHub Copilot Chat felületen keresztül.

Remek, most, hogy értjük a folyamatot, próbáljuk ki az MCP szerver használatát Visual Studio Code-on keresztül egy gyakorlat segítségével.

## Gyakorlat: Szerver használata

Ebben a gyakorlatban beállítjuk a Visual Studio Code-ot, hogy megtalálja az MCP szerveredet, így az használható lesz a GitHub Copilot Chat felületén.

### -0- Előkészület, MCP szerver felfedezés engedélyezése

Lehet, hogy engedélyezned kell az MCP szerverek felfedezését.

1. Menj a `File -> Preferences -> Settings` menüpontra a Visual Studio Code-ban.

1. Keresd meg az "MCP" kifejezést, és engedélyezd a `chat.mcp.discovery.enabled` beállítást a settings.json fájlban.

### -1- Konfigurációs fájl létrehozása

Kezdd azzal, hogy létrehozol egy konfigurációs fájlt a projekt gyökerében, szükséged lesz egy MCP.json nevű fájlra, amit a .vscode mappába kell helyezned. Így kell kinéznie:

```text
.vscode
|-- mcp.json
```

Most nézzük meg, hogyan adhatunk hozzá egy szerver bejegyzést.

### -2- Szerver konfigurálása

Add hozzá a következő tartalmat az *mcp.json* fájlhoz:

```json
{
    "inputs": [],
    "servers": {
       "hello-mcp": {
           "command": "node",
           "args": [
               "build/index.js"
           ]
       }
    }
}
```

A fenti egyszerű példa egy Node.js-ben írt szerver indítását mutatja be, más futtatókörnyezetek esetén a megfelelő parancsot kell megadni a szerver indításához a `command` és `args` mezőkben.

### -3- Szerver indítása

Most, hogy hozzáadtad a bejegyzést, indítsuk el a szervert:

1. Keresd meg a bejegyzésedet az *mcp.json* fájlban, és győződj meg róla, hogy megtalálod a "play" ikont:

  ![Szerver indítása Visual Studio Code-ban](../../../../translated_images/vscode-start-server.8e3c986612e3555de47e5b1e37b2f3020457eeb6a206568570fd74a17e3796ad.hu.png)  

1. Kattints a "play" ikonra, ekkor a GitHub Copilot Chat eszköz ikonja növeli az elérhető eszközök számát. Ha rákattintasz az eszköz ikonra, megjelenik a regisztrált eszközök listája. Be- és kikapcsolhatod az egyes eszközöket attól függően, hogy szeretnéd-e, hogy a GitHub Copilot azokat kontextusként használja:

  ![Szerver indítása Visual Studio Code-ban](../../../../translated_images/vscode-tool.0b3bbea2fb7d8c26ddf573cad15ef654e55302a323267d8ee6bd742fe7df7fed.hu.png)

1. Egy eszköz futtatásához írj be egy olyan promptot, amelyről tudod, hogy illeszkedik az egyik eszköz leírásához, például egy ilyen promptot: "add 22 to 1":

  ![Eszköz futtatása GitHub Copilotból](../../../../translated_images/vscode-agent.d5a0e0b897331060518fe3f13907677ef52b879db98c64d68a38338608f3751e.hu.png)

  Válaszként 23-at kell látnod.

## Feladat

Próbálj meg hozzáadni egy szerver bejegyzést az *mcp.json* fájlodhoz, és győződj meg róla, hogy el tudod indítani és le tudod állítani a szervert. Ellenőrizd azt is, hogy tudsz kommunikálni a szervered eszközeivel a GitHub Copilot Chat felületen keresztül.

## Megoldás

[Solution](./solution/README.md)

## Főbb tanulságok

A fejezet főbb tanulságai a következők:

- A Visual Studio Code egy nagyszerű kliens, amely lehetővé teszi több MCP szerver és azok eszközeinek használatát.
- A GitHub Copilot Chat felület az, amin keresztül a szerverekkel kommunikálsz.
- Kérhetsz bevitelt a felhasználótól, például API kulcsokat, amelyeket átadhatsz az MCP szervernek a szerver bejegyzés konfigurálásakor az *mcp.json* fájlban.

## Minták

- [Java Calculator](../samples/java/calculator/README.md)
- [.Net Calculator](../../../../03-GettingStarted/samples/csharp)
- [JavaScript Calculator](../samples/javascript/README.md)
- [TypeScript Calculator](../samples/typescript/README.md)
- [Python Calculator](../../../../03-GettingStarted/samples/python)

## További források

- [Visual Studio dokumentáció](https://code.visualstudio.com/docs/copilot/chat/mcp-servers)

## Mi következik

- Következő: [SSE szerver létrehozása](../05-sse-server/README.md)

**Jogi nyilatkozat**:  
Ez a dokumentum az AI fordító szolgáltatás, a [Co-op Translator](https://github.com/Azure/co-op-translator) segítségével készült. Bár a pontosságra törekszünk, kérjük, vegye figyelembe, hogy az automatikus fordítások hibákat vagy pontatlanságokat tartalmazhatnak. Az eredeti dokumentum az anyanyelvén tekintendő hiteles forrásnak. Fontos információk esetén professzionális emberi fordítást javaslunk. Nem vállalunk felelősséget a fordítás használatából eredő félreértésekért vagy téves értelmezésekért.
>>>>>>> 8e432e4b
<|MERGE_RESOLUTION|>--- conflicted
+++ resolved
@@ -1,121 +1,3 @@
-<<<<<<< HEAD
-<!--
-CO_OP_TRANSLATOR_METADATA:
-{
-  "original_hash": "54e9ffc5dba01afcb8880a9949fd1881",
-  "translation_date": "2025-07-13T19:34:24+00:00",
-  "source_file": "03-GettingStarted/04-vscode/README.md",
-  "language_code": "hu"
-}
--->
-Beszéljünk részletesebben arról, hogyan használjuk a vizuális felületet a következő szakaszokban.
-
-## Megközelítés
-
-Így kell ezt magas szinten megközelítenünk:
-
-- Konfiguráljunk egy fájlt, hogy megtalálja az MCP szerverünket.
-- Indítsuk el vagy csatlakozzunk a szerverhez, hogy listázza a képességeit.
-- Használjuk ezeket a képességeket a GitHub Copilot Chat felületen keresztül.
-
-Remek, most, hogy értjük a folyamatot, próbáljuk ki az MCP szerver használatát Visual Studio Code-on keresztül egy gyakorlat segítségével.
-
-## Gyakorlat: Szerver használata
-
-Ebben a gyakorlatban beállítjuk a Visual Studio Code-ot, hogy megtalálja az MCP szerveredet, így az használható lesz a GitHub Copilot Chat felületén.
-
-### -0- Előfeltétel, MCP szerver felfedezés engedélyezése
-
-Lehet, hogy engedélyezned kell az MCP szerverek felfedezését.
-
-1. Menj a `File -> Preferences -> Settings` menüpontra a Visual Studio Code-ban.
-
-1. Keresd meg az "MCP" kifejezést, és engedélyezd a `chat.mcp.discovery.enabled` beállítást a settings.json fájlban.
-
-### -1- Konfigurációs fájl létrehozása
-
-Kezdd azzal, hogy létrehozol egy konfigurációs fájlt a projekt gyökerében, szükséged lesz egy MCP.json nevű fájlra, amit a .vscode mappába kell helyezned. Így kell kinéznie:
-
-```text
-.vscode
-|-- mcp.json
-```
-
-Most nézzük meg, hogyan adhatunk hozzá egy szerver bejegyzést.
-
-### -2- Szerver konfigurálása
-
-Add hozzá a következő tartalmat az *mcp.json* fájlhoz:
-
-```json
-{
-    "inputs": [],
-    "servers": {
-       "hello-mcp": {
-           "command": "node",
-           "args": [
-               "build/index.js"
-           ]
-       }
-    }
-}
-```
-
-A fenti egyszerű példa egy Node.js-ben írt szerver indítását mutatja be, más futtatókörnyezetek esetén a megfelelő parancsot kell megadni a szerver indításához a `command` és `args` mezőkben.
-
-### -3- Szerver indítása
-
-Most, hogy hozzáadtad a bejegyzést, indítsuk el a szervert:
-
-1. Keresd meg a bejegyzésedet az *mcp.json* fájlban, és győződj meg róla, hogy megtalálod a "play" ikont:
-
-  ![Szerver indítása Visual Studio Code-ban](../../../../translated_images/vscode-start-server.8e3c986612e3555de47e5b1e37b2f3020457eeb6a206568570fd74a17e3796ad.hu.png)  
-
-1. Kattints a "play" ikonra, ekkor a GitHub Copilot Chat eszköz ikonja növeli az elérhető eszközök számát. Ha rákattintasz az eszköz ikonra, megjelenik a regisztrált eszközök listája. Be- és kikapcsolhatod az egyes eszközöket attól függően, hogy szeretnéd-e, hogy a GitHub Copilot azokat kontextusként használja:
-
-  ![Szerver indítása Visual Studio Code-ban](../../../../translated_images/vscode-tool.0b3bbea2fb7d8c26ddf573cad15ef654e55302a323267d8ee6bd742fe7df7fed.hu.png)
-
-1. Egy eszköz futtatásához írj be egy olyan promptot, amelyről tudod, hogy illeszkedik az egyik eszköz leírásához, például egy ilyen promptot: "add 22 to 1":
-
-  ![Eszköz futtatása GitHub Copilotból](../../../../translated_images/vscode-agent.d5a0e0b897331060518fe3f13907677ef52b879db98c64d68a38338608f3751e.hu.png)
-
-  Válaszként 23-at kell látnod.
-
-## Feladat
-
-Próbálj meg hozzáadni egy szerver bejegyzést az *mcp.json* fájlodhoz, és győződj meg róla, hogy el tudod indítani és le tudod állítani a szervert. Ellenőrizd azt is, hogy tudsz kommunikálni a szervered eszközeivel a GitHub Copilot Chat felületen keresztül.
-
-## Megoldás
-
-[Solution](./solution/README.md)
-
-## Főbb tanulságok
-
-A fejezet főbb tanulságai a következők:
-
-- A Visual Studio Code egy nagyszerű kliens, amely lehetővé teszi több MCP szerver és azok eszközeinek használatát.
-- A GitHub Copilot Chat felület az, amin keresztül a szerverekkel kommunikálsz.
-- Kérhetsz bevitelt a felhasználótól, például API kulcsokat, amelyeket átadhatsz az MCP szervernek a szerver bejegyzés konfigurálásakor az *mcp.json* fájlban.
-
-## Minták
-
-- [Java Calculator](../samples/java/calculator/README.md)
-- [.Net Calculator](../../../../03-GettingStarted/samples/csharp)
-- [JavaScript Calculator](../samples/javascript/README.md)
-- [TypeScript Calculator](../samples/typescript/README.md)
-- [Python Calculator](../../../../03-GettingStarted/samples/python)
-
-## További források
-
-- [Visual Studio dokumentáció](https://code.visualstudio.com/docs/copilot/chat/mcp-servers)
-
-## Mi következik
-
-- Következő: [SSE szerver létrehozása](../05-sse-server/README.md)
-
-**Jogi nyilatkozat**:  
-Ez a dokumentum az AI fordító szolgáltatás, a [Co-op Translator](https://github.com/Azure/co-op-translator) segítségével készült. Bár a pontosságra törekszünk, kérjük, vegye figyelembe, hogy az automatikus fordítások hibákat vagy pontatlanságokat tartalmazhatnak. Az eredeti dokumentum az anyanyelvén tekintendő hiteles forrásnak. Kritikus információk esetén professzionális emberi fordítást javaslunk. Nem vállalunk felelősséget a fordítás használatából eredő félreértésekért vagy téves értelmezésekért.
-=======
 <!--
 CO_OP_TRANSLATOR_METADATA:
 {
@@ -231,5 +113,4 @@
 - Következő: [SSE szerver létrehozása](../05-sse-server/README.md)
 
 **Jogi nyilatkozat**:  
-Ez a dokumentum az AI fordító szolgáltatás, a [Co-op Translator](https://github.com/Azure/co-op-translator) segítségével készült. Bár a pontosságra törekszünk, kérjük, vegye figyelembe, hogy az automatikus fordítások hibákat vagy pontatlanságokat tartalmazhatnak. Az eredeti dokumentum az anyanyelvén tekintendő hiteles forrásnak. Fontos információk esetén professzionális emberi fordítást javaslunk. Nem vállalunk felelősséget a fordítás használatából eredő félreértésekért vagy téves értelmezésekért.
->>>>>>> 8e432e4b
+Ez a dokumentum az AI fordító szolgáltatás, a [Co-op Translator](https://github.com/Azure/co-op-translator) segítségével készült. Bár a pontosságra törekszünk, kérjük, vegye figyelembe, hogy az automatikus fordítások hibákat vagy pontatlanságokat tartalmazhatnak. Az eredeti dokumentum az anyanyelvén tekintendő hiteles forrásnak. Fontos információk esetén professzionális emberi fordítást javaslunk. Nem vállalunk felelősséget a fordítás használatából eredő félreértésekért vagy téves értelmezésekért.