<<<<<<< HEAD
<!--
CO_OP_TRANSLATOR_METADATA:
{
  "original_hash": "54e9ffc5dba01afcb8880a9949fd1881",
  "translation_date": "2025-07-13T19:24:02+00:00",
  "source_file": "03-GettingStarted/04-vscode/README.md",
  "language_code": "ur"
}
-->
آئیے اگلے حصوں میں بصری انٹرفیس کے استعمال کے بارے میں مزید بات کرتے ہیں۔

## طریقہ کار

یہاں اعلیٰ سطح پر ہمیں کس طرح آگے بڑھنا ہے:

- ایک فائل ترتیب دیں تاکہ ہمارا MCP سرور مل سکے۔
- مذکورہ سرور کو شروع کریں/کنیکٹ کریں تاکہ اس کی صلاحیتوں کی فہرست حاصل کی جا سکے۔
- GitHub Copilot Chat انٹرفیس کے ذریعے ان صلاحیتوں کا استعمال کریں۔

زبردست، اب جب کہ ہم فلو کو سمجھ گئے ہیں، آئیے ایک مشق کے ذریعے Visual Studio Code کے ذریعے MCP سرور استعمال کرنے کی کوشش کریں۔

## مشق: سرور کا استعمال

اس مشق میں، ہم Visual Studio Code کو ترتیب دیں گے تاکہ وہ آپ کے MCP سرور کو تلاش کر سکے تاکہ اسے GitHub Copilot Chat انٹرفیس سے استعمال کیا جا سکے۔

### -0- ابتدائی قدم، MCP سرور کی دریافت کو فعال کریں

آپ کو MCP سرورز کی دریافت کو فعال کرنے کی ضرورت ہو سکتی ہے۔

1. Visual Studio Code میں `File -> Preferences -> Settings` پر جائیں۔

1. "MCP" تلاش کریں اور settings.json فائل میں `chat.mcp.discovery.enabled` کو فعال کریں۔

### -1- کنفیگریشن فائل بنائیں

اپنے پروجیکٹ کے روٹ میں ایک کنفیگریشن فائل بنائیں، آپ کو MCP.json نامی فائل کی ضرورت ہوگی اور اسے .vscode فولڈر میں رکھنا ہوگا۔ یہ کچھ اس طرح نظر آنا چاہیے:

```text
.vscode
|-- mcp.json
```

اب، دیکھتے ہیں کہ ہم سرور کا اندراج کیسے شامل کر سکتے ہیں۔

### -2- سرور کی ترتیب دیں

* mcp.json * میں درج ذیل مواد شامل کریں:

```json
{
    "inputs": [],
    "servers": {
       "hello-mcp": {
           "command": "node",
           "args": [
               "build/index.js"
           ]
       }
    }
}
```

اوپر ایک سادہ مثال ہے کہ Node.js میں لکھے گئے سرور کو کیسے شروع کیا جائے، دیگر رن ٹائمز کے لیے `command` اور `args` کا استعمال کرتے ہوئے سرور شروع کرنے کا مناسب کمانڈ بتائیں۔

### -3- سرور شروع کریں

اب جب کہ آپ نے اندراج شامل کر دیا ہے، آئیے سرور شروع کریں:

1. *mcp.json* میں اپنا اندراج تلاش کریں اور یقینی بنائیں کہ آپ "play" آئیکن دیکھ رہے ہیں:

  ![Visual Studio Code میں سرور شروع کرنا](../../../../translated_images/vscode-start-server.8e3c986612e3555de47e5b1e37b2f3020457eeb6a206568570fd74a17e3796ad.ur.png)  

1. "play" آئیکن پر کلک کریں، آپ کو GitHub Copilot Chat میں ٹولز کا آئیکن بڑھتا ہوا نظر آئے گا جو دستیاب ٹولز کی تعداد ظاہر کرے گا۔ اگر آپ اس ٹولز آئیکن پر کلک کریں، تو آپ رجسٹرڈ ٹولز کی فہرست دیکھ سکیں گے۔ آپ ہر ٹول کو چیک یا انچیک کر سکتے ہیں کہ آیا آپ چاہتے ہیں کہ GitHub Copilot انہیں سیاق و سباق کے طور پر استعمال کرے:

  ![Visual Studio Code میں ٹولز](../../../../translated_images/vscode-tool.0b3bbea2fb7d8c26ddf573cad15ef654e55302a323267d8ee6bd742fe7df7fed.ur.png)

1. کسی ٹول کو چلانے کے لیے، ایسا پرامپٹ ٹائپ کریں جسے آپ جانتے ہوں کہ وہ آپ کے ٹولز کی وضاحت سے میل کھاتا ہے، مثلاً "add 22 to 1" جیسا پرامپٹ:

  ![GitHub Copilot سے ٹول چلانا](../../../../translated_images/vscode-agent.d5a0e0b897331060518fe3f13907677ef52b879db98c64d68a38338608f3751e.ur.png)

  آپ کو جواب میں 23 دیکھنا چاہیے۔

## اسائنمنٹ

اپنی *mcp.json* فائل میں سرور کا اندراج شامل کرنے کی کوشش کریں اور یقینی بنائیں کہ آپ سرور کو شروع اور بند کر سکتے ہیں۔ یہ بھی یقینی بنائیں کہ آپ GitHub Copilot Chat انٹرفیس کے ذریعے اپنے سرور کے ٹولز سے بات چیت کر سکتے ہیں۔

## حل

[حل](./solution/README.md)

## اہم نکات

اس باب سے حاصل ہونے والے نکات درج ذیل ہیں:

- Visual Studio Code ایک بہترین کلائنٹ ہے جو آپ کو کئی MCP سرورز اور ان کے ٹولز استعمال کرنے دیتا ہے۔
- GitHub Copilot Chat انٹرفیس وہ ذریعہ ہے جس سے آپ سرورز کے ساتھ بات چیت کرتے ہیں۔
- آپ صارف سے ان پٹ جیسے API کیز کے لیے پرامپٹ کر سکتے ہیں جو *mcp.json* فائل میں سرور کے اندراج کی ترتیب دیتے وقت MCP سرور کو بھیجی جا سکتی ہیں۔

## نمونے

- [Java Calculator](../samples/java/calculator/README.md)
- [.Net Calculator](../../../../03-GettingStarted/samples/csharp)
- [JavaScript Calculator](../samples/javascript/README.md)
- [TypeScript Calculator](../samples/typescript/README.md)
- [Python Calculator](../../../../03-GettingStarted/samples/python)

## اضافی وسائل

- [Visual Studio دستاویزات](https://code.visualstudio.com/docs/copilot/chat/mcp-servers)

## آگے کیا ہے

- اگلا: [SSE سرور بنانا](../05-sse-server/README.md)

**دستخطی نوٹ**:  
یہ دستاویز AI ترجمہ سروس [Co-op Translator](https://github.com/Azure/co-op-translator) کے ذریعے ترجمہ کی گئی ہے۔ اگرچہ ہم درستگی کے لیے کوشاں ہیں، براہ کرم آگاہ رہیں کہ خودکار ترجمے میں غلطیاں یا عدم درستیاں ہو سکتی ہیں۔ اصل دستاویز اپنی مادری زبان میں معتبر ماخذ سمجھی جانی چاہیے۔ اہم معلومات کے لیے پیشہ ور انسانی ترجمہ کی سفارش کی جاتی ہے۔ اس ترجمے کے استعمال سے پیدا ہونے والی کسی بھی غلط فہمی یا غلط تشریح کی ذمہ داری ہم پر عائد نہیں ہوتی۔
=======
<!--
CO_OP_TRANSLATOR_METADATA:
{
  "original_hash": "222e01c3002a33355806d60d558d9429",
  "translation_date": "2025-07-14T09:28:27+00:00",
  "source_file": "03-GettingStarted/04-vscode/README.md",
  "language_code": "ur"
}
-->
آئیے اگلے حصوں میں بصری انٹرفیس کے استعمال کے بارے میں مزید بات کرتے ہیں۔

## طریقہ کار

یہاں اعلیٰ سطح پر ہمیں کس طرح آگے بڑھنا ہے:

- ایک فائل ترتیب دیں تاکہ ہمارا MCP سرور مل سکے۔
- مذکورہ سرور کو شروع کریں/کنیکٹ کریں تاکہ اس کی صلاحیتوں کی فہرست حاصل کی جا سکے۔
- GitHub Copilot Chat انٹرفیس کے ذریعے ان صلاحیتوں کا استعمال کریں۔

زبردست، اب جب کہ ہم فلو کو سمجھ گئے ہیں، آئیے ایک مشق کے ذریعے Visual Studio Code کے ذریعے MCP سرور استعمال کرنے کی کوشش کریں۔

## مشق: سرور کا استعمال

اس مشق میں، ہم Visual Studio Code کو ترتیب دیں گے تاکہ وہ آپ کے MCP سرور کو تلاش کر سکے تاکہ اسے GitHub Copilot Chat انٹرفیس سے استعمال کیا جا سکے۔

### -0- ابتدائی قدم، MCP سرور کی دریافت کو فعال کریں

آپ کو MCP سرورز کی دریافت کو فعال کرنے کی ضرورت ہو سکتی ہے۔

1. Visual Studio Code میں `File -> Preferences -> Settings` پر جائیں۔

1. "MCP" تلاش کریں اور settings.json فائل میں `chat.mcp.discovery.enabled` کو فعال کریں۔

### -1- کنفیگریشن فائل بنائیں

اپنے پروجیکٹ کے روٹ میں ایک کنفیگریشن فائل بنائیں، آپ کو MCP.json نامی فائل کی ضرورت ہوگی اور اسے .vscode فولڈر میں رکھنا ہوگا۔ یہ کچھ اس طرح نظر آنا چاہیے:

```text
.vscode
|-- mcp.json
```

اب، دیکھتے ہیں کہ ہم سرور کا اندراج کیسے شامل کر سکتے ہیں۔

### -2- سرور کی ترتیب دیں

* mcp.json * میں درج ذیل مواد شامل کریں:

```json
{
    "inputs": [],
    "servers": {
       "hello-mcp": {
           "command": "node",
           "args": [
               "build/index.js"
           ]
       }
    }
}
```

اوپر ایک سادہ مثال ہے کہ Node.js میں لکھے گئے سرور کو کیسے شروع کیا جائے، دیگر رن ٹائمز کے لیے `command` اور `args` استعمال کرتے ہوئے سرور شروع کرنے کا مناسب کمانڈ بتائیں۔

### -3- سرور شروع کریں

اب جب کہ آپ نے اندراج شامل کر دیا ہے، آئیے سرور شروع کریں:

1. *mcp.json* میں اپنا اندراج تلاش کریں اور یقینی بنائیں کہ آپ "play" آئیکن دیکھ رہے ہیں:

  ![Visual Studio Code میں سرور شروع کرنا](../../../../translated_images/vscode-start-server.8e3c986612e3555de47e5b1e37b2f3020457eeb6a206568570fd74a17e3796ad.ur.png)  

1. "play" آئیکن پر کلک کریں، آپ کو GitHub Copilot Chat میں ٹولز کا آئیکن بڑھتا ہوا نظر آئے گا جو دستیاب ٹولز کی تعداد ظاہر کرے گا۔ اگر آپ اس ٹولز آئیکن پر کلک کریں، تو آپ رجسٹرڈ ٹولز کی فہرست دیکھ سکیں گے۔ آپ ہر ٹول کو چیک یا انچیک کر سکتے ہیں کہ آیا آپ چاہتے ہیں کہ GitHub Copilot انہیں سیاق و سباق کے طور پر استعمال کرے:

  ![Visual Studio Code میں سرور شروع کرنا](../../../../translated_images/vscode-tool.0b3bbea2fb7d8c26ddf573cad15ef654e55302a323267d8ee6bd742fe7df7fed.ur.png)

1. کسی ٹول کو چلانے کے لیے، ایسا پرامپٹ ٹائپ کریں جسے آپ جانتے ہوں کہ وہ آپ کے ٹولز کی وضاحت سے میل کھاتا ہے، مثلاً "add 22 to 1" جیسا پرامپٹ:

  ![GitHub Copilot سے ٹول چلانا](../../../../translated_images/vscode-agent.d5a0e0b897331060518fe3f13907677ef52b879db98c64d68a38338608f3751e.ur.png)

  آپ کو جواب میں 23 دیکھنا چاہیے۔

## اسائنمنٹ

اپنی *mcp.json* فائل میں سرور کا اندراج شامل کرنے کی کوشش کریں اور یقینی بنائیں کہ آپ سرور کو شروع اور بند کر سکتے ہیں۔ یہ بھی یقینی بنائیں کہ آپ GitHub Copilot Chat انٹرفیس کے ذریعے اپنے سرور کے ٹولز سے بات چیت کر سکتے ہیں۔

## حل

[حل](./solution/README.md)

## اہم نکات

اس باب سے حاصل ہونے والے نکات درج ذیل ہیں:

- Visual Studio Code ایک بہترین کلائنٹ ہے جو آپ کو متعدد MCP سرورز اور ان کے ٹولز استعمال کرنے دیتا ہے۔
- GitHub Copilot Chat انٹرفیس وہ ذریعہ ہے جس سے آپ سرورز کے ساتھ بات چیت کرتے ہیں۔
- آپ صارف سے ان پٹ جیسے API کیز کے لیے پرامپٹ کر سکتے ہیں جو *mcp.json* فائل میں سرور اندراج کی ترتیب دیتے وقت MCP سرور کو بھیجی جا سکتی ہیں۔

## نمونے

- [Java Calculator](../samples/java/calculator/README.md)
- [.Net Calculator](../../../../03-GettingStarted/samples/csharp)
- [JavaScript Calculator](../samples/javascript/README.md)
- [TypeScript Calculator](../samples/typescript/README.md)
- [Python Calculator](../../../../03-GettingStarted/samples/python)

## اضافی وسائل

- [Visual Studio دستاویزات](https://code.visualstudio.com/docs/copilot/chat/mcp-servers)

## آگے کیا ہے

- اگلا: [SSE سرور بنانا](../05-sse-server/README.md)

**دستخطی نوٹ**:  
یہ دستاویز AI ترجمہ سروس [Co-op Translator](https://github.com/Azure/co-op-translator) کے ذریعے ترجمہ کی گئی ہے۔ اگرچہ ہم درستگی کے لیے کوشاں ہیں، براہ کرم اس بات سے آگاہ رہیں کہ خودکار ترجمے میں غلطیاں یا عدم درستیاں ہو سکتی ہیں۔ اصل دستاویز اپنی مادری زبان میں ہی معتبر ماخذ سمجھی جانی چاہیے۔ اہم معلومات کے لیے پیشہ ور انسانی ترجمہ کی سفارش کی جاتی ہے۔ اس ترجمے کے استعمال سے پیدا ہونے والی کسی بھی غلط فہمی یا غلط تشریح کی ذمہ داری ہم پر عائد نہیں ہوتی۔
>>>>>>> 8e432e4b
<|MERGE_RESOLUTION|>--- conflicted
+++ resolved
@@ -1,121 +1,3 @@
-<<<<<<< HEAD
-<!--
-CO_OP_TRANSLATOR_METADATA:
-{
-  "original_hash": "54e9ffc5dba01afcb8880a9949fd1881",
-  "translation_date": "2025-07-13T19:24:02+00:00",
-  "source_file": "03-GettingStarted/04-vscode/README.md",
-  "language_code": "ur"
-}
--->
-آئیے اگلے حصوں میں بصری انٹرفیس کے استعمال کے بارے میں مزید بات کرتے ہیں۔
-
-## طریقہ کار
-
-یہاں اعلیٰ سطح پر ہمیں کس طرح آگے بڑھنا ہے:
-
-- ایک فائل ترتیب دیں تاکہ ہمارا MCP سرور مل سکے۔
-- مذکورہ سرور کو شروع کریں/کنیکٹ کریں تاکہ اس کی صلاحیتوں کی فہرست حاصل کی جا سکے۔
-- GitHub Copilot Chat انٹرفیس کے ذریعے ان صلاحیتوں کا استعمال کریں۔
-
-زبردست، اب جب کہ ہم فلو کو سمجھ گئے ہیں، آئیے ایک مشق کے ذریعے Visual Studio Code کے ذریعے MCP سرور استعمال کرنے کی کوشش کریں۔
-
-## مشق: سرور کا استعمال
-
-اس مشق میں، ہم Visual Studio Code کو ترتیب دیں گے تاکہ وہ آپ کے MCP سرور کو تلاش کر سکے تاکہ اسے GitHub Copilot Chat انٹرفیس سے استعمال کیا جا سکے۔
-
-### -0- ابتدائی قدم، MCP سرور کی دریافت کو فعال کریں
-
-آپ کو MCP سرورز کی دریافت کو فعال کرنے کی ضرورت ہو سکتی ہے۔
-
-1. Visual Studio Code میں `File -> Preferences -> Settings` پر جائیں۔
-
-1. "MCP" تلاش کریں اور settings.json فائل میں `chat.mcp.discovery.enabled` کو فعال کریں۔
-
-### -1- کنفیگریشن فائل بنائیں
-
-اپنے پروجیکٹ کے روٹ میں ایک کنفیگریشن فائل بنائیں، آپ کو MCP.json نامی فائل کی ضرورت ہوگی اور اسے .vscode فولڈر میں رکھنا ہوگا۔ یہ کچھ اس طرح نظر آنا چاہیے:
-
-```text
-.vscode
-|-- mcp.json
-```
-
-اب، دیکھتے ہیں کہ ہم سرور کا اندراج کیسے شامل کر سکتے ہیں۔
-
-### -2- سرور کی ترتیب دیں
-
-* mcp.json * میں درج ذیل مواد شامل کریں:
-
-```json
-{
-    "inputs": [],
-    "servers": {
-       "hello-mcp": {
-           "command": "node",
-           "args": [
-               "build/index.js"
-           ]
-       }
-    }
-}
-```
-
-اوپر ایک سادہ مثال ہے کہ Node.js میں لکھے گئے سرور کو کیسے شروع کیا جائے، دیگر رن ٹائمز کے لیے `command` اور `args` کا استعمال کرتے ہوئے سرور شروع کرنے کا مناسب کمانڈ بتائیں۔
-
-### -3- سرور شروع کریں
-
-اب جب کہ آپ نے اندراج شامل کر دیا ہے، آئیے سرور شروع کریں:
-
-1. *mcp.json* میں اپنا اندراج تلاش کریں اور یقینی بنائیں کہ آپ "play" آئیکن دیکھ رہے ہیں:
-
-  ![Visual Studio Code میں سرور شروع کرنا](../../../../translated_images/vscode-start-server.8e3c986612e3555de47e5b1e37b2f3020457eeb6a206568570fd74a17e3796ad.ur.png)  
-
-1. "play" آئیکن پر کلک کریں، آپ کو GitHub Copilot Chat میں ٹولز کا آئیکن بڑھتا ہوا نظر آئے گا جو دستیاب ٹولز کی تعداد ظاہر کرے گا۔ اگر آپ اس ٹولز آئیکن پر کلک کریں، تو آپ رجسٹرڈ ٹولز کی فہرست دیکھ سکیں گے۔ آپ ہر ٹول کو چیک یا انچیک کر سکتے ہیں کہ آیا آپ چاہتے ہیں کہ GitHub Copilot انہیں سیاق و سباق کے طور پر استعمال کرے:
-
-  ![Visual Studio Code میں ٹولز](../../../../translated_images/vscode-tool.0b3bbea2fb7d8c26ddf573cad15ef654e55302a323267d8ee6bd742fe7df7fed.ur.png)
-
-1. کسی ٹول کو چلانے کے لیے، ایسا پرامپٹ ٹائپ کریں جسے آپ جانتے ہوں کہ وہ آپ کے ٹولز کی وضاحت سے میل کھاتا ہے، مثلاً "add 22 to 1" جیسا پرامپٹ:
-
-  ![GitHub Copilot سے ٹول چلانا](../../../../translated_images/vscode-agent.d5a0e0b897331060518fe3f13907677ef52b879db98c64d68a38338608f3751e.ur.png)
-
-  آپ کو جواب میں 23 دیکھنا چاہیے۔
-
-## اسائنمنٹ
-
-اپنی *mcp.json* فائل میں سرور کا اندراج شامل کرنے کی کوشش کریں اور یقینی بنائیں کہ آپ سرور کو شروع اور بند کر سکتے ہیں۔ یہ بھی یقینی بنائیں کہ آپ GitHub Copilot Chat انٹرفیس کے ذریعے اپنے سرور کے ٹولز سے بات چیت کر سکتے ہیں۔
-
-## حل
-
-[حل](./solution/README.md)
-
-## اہم نکات
-
-اس باب سے حاصل ہونے والے نکات درج ذیل ہیں:
-
-- Visual Studio Code ایک بہترین کلائنٹ ہے جو آپ کو کئی MCP سرورز اور ان کے ٹولز استعمال کرنے دیتا ہے۔
-- GitHub Copilot Chat انٹرفیس وہ ذریعہ ہے جس سے آپ سرورز کے ساتھ بات چیت کرتے ہیں۔
-- آپ صارف سے ان پٹ جیسے API کیز کے لیے پرامپٹ کر سکتے ہیں جو *mcp.json* فائل میں سرور کے اندراج کی ترتیب دیتے وقت MCP سرور کو بھیجی جا سکتی ہیں۔
-
-## نمونے
-
-- [Java Calculator](../samples/java/calculator/README.md)
-- [.Net Calculator](../../../../03-GettingStarted/samples/csharp)
-- [JavaScript Calculator](../samples/javascript/README.md)
-- [TypeScript Calculator](../samples/typescript/README.md)
-- [Python Calculator](../../../../03-GettingStarted/samples/python)
-
-## اضافی وسائل
-
-- [Visual Studio دستاویزات](https://code.visualstudio.com/docs/copilot/chat/mcp-servers)
-
-## آگے کیا ہے
-
-- اگلا: [SSE سرور بنانا](../05-sse-server/README.md)
-
-**دستخطی نوٹ**:  
-یہ دستاویز AI ترجمہ سروس [Co-op Translator](https://github.com/Azure/co-op-translator) کے ذریعے ترجمہ کی گئی ہے۔ اگرچہ ہم درستگی کے لیے کوشاں ہیں، براہ کرم آگاہ رہیں کہ خودکار ترجمے میں غلطیاں یا عدم درستیاں ہو سکتی ہیں۔ اصل دستاویز اپنی مادری زبان میں معتبر ماخذ سمجھی جانی چاہیے۔ اہم معلومات کے لیے پیشہ ور انسانی ترجمہ کی سفارش کی جاتی ہے۔ اس ترجمے کے استعمال سے پیدا ہونے والی کسی بھی غلط فہمی یا غلط تشریح کی ذمہ داری ہم پر عائد نہیں ہوتی۔
-=======
 <!--
 CO_OP_TRANSLATOR_METADATA:
 {
@@ -231,5 +113,4 @@
 - اگلا: [SSE سرور بنانا](../05-sse-server/README.md)
 
 **دستخطی نوٹ**:  
-یہ دستاویز AI ترجمہ سروس [Co-op Translator](https://github.com/Azure/co-op-translator) کے ذریعے ترجمہ کی گئی ہے۔ اگرچہ ہم درستگی کے لیے کوشاں ہیں، براہ کرم اس بات سے آگاہ رہیں کہ خودکار ترجمے میں غلطیاں یا عدم درستیاں ہو سکتی ہیں۔ اصل دستاویز اپنی مادری زبان میں ہی معتبر ماخذ سمجھی جانی چاہیے۔ اہم معلومات کے لیے پیشہ ور انسانی ترجمہ کی سفارش کی جاتی ہے۔ اس ترجمے کے استعمال سے پیدا ہونے والی کسی بھی غلط فہمی یا غلط تشریح کی ذمہ داری ہم پر عائد نہیں ہوتی۔
->>>>>>> 8e432e4b
+یہ دستاویز AI ترجمہ سروس [Co-op Translator](https://github.com/Azure/co-op-translator) کے ذریعے ترجمہ کی گئی ہے۔ اگرچہ ہم درستگی کے لیے کوشاں ہیں، براہ کرم اس بات سے آگاہ رہیں کہ خودکار ترجمے میں غلطیاں یا عدم درستیاں ہو سکتی ہیں۔ اصل دستاویز اپنی مادری زبان میں ہی معتبر ماخذ سمجھی جانی چاہیے۔ اہم معلومات کے لیے پیشہ ور انسانی ترجمہ کی سفارش کی جاتی ہے۔ اس ترجمے کے استعمال سے پیدا ہونے والی کسی بھی غلط فہمی یا غلط تشریح کی ذمہ داری ہم پر عائد نہیں ہوتی۔