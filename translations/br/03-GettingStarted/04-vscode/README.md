--- conflicted
+++ resolved
@@ -1,120 +1,3 @@
-<<<<<<< HEAD
-<!--
-CO_OP_TRANSLATOR_METADATA:
-{
-  "original_hash": "54e9ffc5dba01afcb8880a9949fd1881",
-  "translation_date": "2025-07-13T19:28:28+00:00",
-  "source_file": "03-GettingStarted/04-vscode/README.md",
-  "language_code": "br"
-}
--->
-Vamos falar mais sobre como usamos a interface visual nas próximas seções.
-
-## Abordagem
-
-Aqui está como precisamos abordar isso em um nível geral:
-
-- Configurar um arquivo para localizar nosso MCP Server.
-- Iniciar/Conectar ao servidor para que ele liste suas capacidades.
-- Usar essas capacidades através da interface do GitHub Copilot Chat.
-
-Ótimo, agora que entendemos o fluxo, vamos tentar usar um MCP Server pelo Visual Studio Code através de um exercício.
-
-## Exercício: Consumindo um servidor
-
-Neste exercício, vamos configurar o Visual Studio Code para encontrar seu MCP server para que ele possa ser usado na interface do GitHub Copilot Chat.
-
-### -0- Passo prévio, habilitar descoberta do MCP Server
-
-Pode ser necessário habilitar a descoberta dos MCP Servers.
-
-1. Vá em `File -> Preferences -> Settings` no Visual Studio Code.
-
-1. Procure por "MCP" e habilite `chat.mcp.discovery.enabled` no arquivo settings.json.
-
-### -1- Criar arquivo de configuração
-
-Comece criando um arquivo de configuração na raiz do seu projeto, você precisará de um arquivo chamado MCP.json dentro de uma pasta chamada .vscode. Deve ficar assim:
-
-```text
-.vscode
-|-- mcp.json
-```
-
-Agora, vamos ver como adicionar uma entrada de servidor.
-
-### -2- Configurar um servidor
-
-Adicione o seguinte conteúdo ao *mcp.json*:
-
-```json
-{
-    "inputs": [],
-    "servers": {
-       "hello-mcp": {
-           "command": "node",
-           "args": [
-               "build/index.js"
-           ]
-       }
-    }
-}
-```
-
-Aqui está um exemplo simples de como iniciar um servidor escrito em Node.js, para outras plataformas indique o comando correto para iniciar o servidor usando `command` e `args`.
-
-### -3- Iniciar o servidor
-
-Agora que você adicionou uma entrada, vamos iniciar o servidor:
-
-1. Localize sua entrada em *mcp.json* e certifique-se de encontrar o ícone de "play":
-
-  ![Iniciando servidor no Visual Studio Code](../../../../translated_images/vscode-start-server.8e3c986612e3555de47e5b1e37b2f3020457eeb6a206568570fd74a17e3796ad.br.png)  
-
-1. Clique no ícone de "play", você deve ver o ícone de ferramentas no GitHub Copilot Chat aumentar o número de ferramentas disponíveis. Se clicar nesse ícone de ferramentas, verá uma lista das ferramentas registradas. Você pode marcar/desmarcar cada ferramenta dependendo se quer que o GitHub Copilot as use como contexto:
-
-  ![Iniciando servidor no Visual Studio Code](../../../../translated_images/vscode-tool.0b3bbea2fb7d8c26ddf573cad15ef654e55302a323267d8ee6bd742fe7df7fed.br.png)
-
-1. Para executar uma ferramenta, digite um prompt que você sabe que corresponde à descrição de uma das suas ferramentas, por exemplo um prompt como "add 22 to 1":
-
-  ![Executando uma ferramenta pelo GitHub Copilot](../../../../translated_images/vscode-agent.d5a0e0b897331060518fe3f13907677ef52b879db98c64d68a38338608f3751e.br.png)
-
-  Você deve ver uma resposta dizendo 23.
-
-## Tarefa
-
-Tente adicionar uma entrada de servidor no seu arquivo *mcp.json* e certifique-se de que pode iniciar/parar o servidor. Também verifique se consegue se comunicar com as ferramentas do seu servidor via interface do GitHub Copilot Chat.
-
-## Solução
-
-[Solução](./solution/README.md)
-
-## Principais Lições
-
-As lições principais deste capítulo são as seguintes:
-
-- Visual Studio Code é um ótimo cliente que permite consumir vários MCP Servers e suas ferramentas.
-- A interface do GitHub Copilot Chat é como você interage com os servidores.
-- Você pode solicitar ao usuário entradas como chaves de API que podem ser passadas para o MCP Server ao configurar a entrada do servidor no arquivo *mcp.json*.
-
-## Exemplos
-
-- [Calculadora Java](../samples/java/calculator/README.md)
-- [Calculadora .Net](../../../../03-GettingStarted/samples/csharp)
-- [Calculadora JavaScript](../samples/javascript/README.md)
-- [Calculadora TypeScript](../samples/typescript/README.md)
-- [Calculadora Python](../../../../03-GettingStarted/samples/python)
-
-## Recursos Adicionais
-
-- [Documentação do Visual Studio](https://code.visualstudio.com/docs/copilot/chat/mcp-servers)
-
-## O que vem a seguir
-
-- Próximo: [Criando um Servidor SSE](../05-sse-server/README.md)
-
-**Aviso Legal**:  
-=======
 <!--
 CO_OP_TRANSLATOR_METADATA:
 {
@@ -230,5 +113,4 @@
 - Próximo: [Criando um Servidor SSE](../05-sse-server/README.md)
 
 **Aviso Legal**:  
->>>>>>> 8e432e4b
 Este documento foi traduzido utilizando o serviço de tradução por IA [Co-op Translator](https://github.com/Azure/co-op-translator). Embora nos esforcemos para garantir a precisão, esteja ciente de que traduções automáticas podem conter erros ou imprecisões. O documento original em seu idioma nativo deve ser considerado a fonte autorizada. Para informações críticas, recomenda-se tradução profissional humana. Não nos responsabilizamos por quaisquer mal-entendidos ou interpretações incorretas decorrentes do uso desta tradução.