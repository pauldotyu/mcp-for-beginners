--- conflicted
+++ resolved
@@ -1,121 +1,3 @@
-<<<<<<< HEAD
-<!--
-CO_OP_TRANSLATOR_METADATA:
-{
-  "original_hash": "54e9ffc5dba01afcb8880a9949fd1881",
-  "translation_date": "2025-07-13T19:34:45+00:00",
-  "source_file": "03-GettingStarted/04-vscode/README.md",
-  "language_code": "cs"
-}
--->
-Pojďme si v dalších částech více povědět o tom, jak používáme vizuální rozhraní.
-
-## Přístup
-
-Zde je, jak k tomu musíme přistoupit na vysoké úrovni:
-
-- Nakonfigurovat soubor, aby našel náš MCP Server.
-- Spustit/Připojit se k danému serveru, aby vypsal své schopnosti.
-- Používat tyto schopnosti přes rozhraní GitHub Copilot Chat.
-
-Skvěle, teď když rozumíme postupu, pojďme si vyzkoušet použití MCP Serveru ve Visual Studio Code v rámci cvičení.
-
-## Cvičení: Použití serveru
-
-V tomto cvičení nakonfigurujeme Visual Studio Code tak, aby našel váš MCP server a mohl být použit z rozhraní GitHub Copilot Chat.
-
-### -0- Předkrok, povolení objevování MCP Serverů
-
-Možná budete muset povolit objevování MCP Serverů.
-
-1. Přejděte do `Soubor -> Předvolby -> Nastavení` ve Visual Studio Code.
-
-1. Vyhledejte "MCP" a povolte `chat.mcp.discovery.enabled` v souboru settings.json.
-
-### -1- Vytvoření konfiguračního souboru
-
-Začněte vytvořením konfiguračního souboru v kořenovém adresáři projektu, budete potřebovat soubor s názvem MCP.json, který umístíte do složky .vscode. Měl by vypadat takto:
-
-```text
-.vscode
-|-- mcp.json
-```
-
-Dále si ukážeme, jak přidat záznam serveru.
-
-### -2- Konfigurace serveru
-
-Přidejte následující obsah do *mcp.json*:
-
-```json
-{
-    "inputs": [],
-    "servers": {
-       "hello-mcp": {
-           "command": "node",
-           "args": [
-               "build/index.js"
-           ]
-       }
-    }
-}
-```
-
-Výše je jednoduchý příklad, jak spustit server napsaný v Node.js, pro jiné runtime použijte správný příkaz pro spuštění serveru pomocí `command` a `args`.
-
-### -3- Spuštění serveru
-
-Nyní, když jste přidali záznam, spusťte server:
-
-1. Najděte svůj záznam v *mcp.json* a ujistěte se, že vidíte ikonu "play":
-
-  ![Spuštění serveru ve Visual Studio Code](../../../../translated_images/vscode-start-server.8e3c986612e3555de47e5b1e37b2f3020457eeb6a206568570fd74a17e3796ad.cs.png)  
-
-1. Klikněte na ikonu "play", měli byste vidět, že ikona nástrojů v GitHub Copilot Chat zvýší počet dostupných nástrojů. Pokud na tuto ikonu kliknete, uvidíte seznam registrovaných nástrojů. Můžete jednotlivé nástroje zaškrtnout nebo odškrtnout podle toho, zda chcete, aby je GitHub Copilot používal jako kontext:
-
-  ![Spuštění serveru ve Visual Studio Code](../../../../translated_images/vscode-tool.0b3bbea2fb7d8c26ddf573cad15ef654e55302a323267d8ee6bd742fe7df7fed.cs.png)
-
-1. Pro spuštění nástroje napište prompt, o kterém víte, že odpovídá popisu některého z vašich nástrojů, například prompt „add 22 to 1“:
-
-  ![Spuštění nástroje z GitHub Copilot](../../../../translated_images/vscode-agent.d5a0e0b897331060518fe3f13907677ef52b879db98c64d68a38338608f3751e.cs.png)
-
-  Měli byste vidět odpověď s hodnotou 23.
-
-## Zadání
-
-Zkuste přidat záznam serveru do svého souboru *mcp.json* a ujistěte se, že můžete server spustit a zastavit. Také ověřte, že můžete komunikovat s nástroji na vašem serveru přes rozhraní GitHub Copilot Chat.
-
-## Řešení
-
-[Řešení](./solution/README.md)
-
-## Klíčové poznatky
-
-Z tohoto kapitoly si odnesete následující:
-
-- Visual Studio Code je skvělý klient, který vám umožní používat několik MCP Serverů a jejich nástroje.
-- Rozhraní GitHub Copilot Chat je způsob, jak komunikovat se servery.
-- Můžete uživatele vyzvat k zadání vstupů, jako jsou API klíče, které lze předat MCP Serveru při konfiguraci záznamu serveru v souboru *mcp.json*.
-
-## Ukázky
-
-- [Java Calculator](../samples/java/calculator/README.md)
-- [.Net Calculator](../../../../03-GettingStarted/samples/csharp)
-- [JavaScript Calculator](../samples/javascript/README.md)
-- [TypeScript Calculator](../samples/typescript/README.md)
-- [Python Calculator](../../../../03-GettingStarted/samples/python)
-
-## Další zdroje
-
-- [Visual Studio dokumentace](https://code.visualstudio.com/docs/copilot/chat/mcp-servers)
-
-## Co dál
-
-- Další: [Vytvoření SSE Serveru](../05-sse-server/README.md)
-
-**Prohlášení o vyloučení odpovědnosti**:  
-Tento dokument byl přeložen pomocí AI překladatelské služby [Co-op Translator](https://github.com/Azure/co-op-translator). I když usilujeme o přesnost, mějte prosím na paměti, že automatické překlady mohou obsahovat chyby nebo nepřesnosti. Původní dokument v jeho mateřském jazyce by měl být považován za autoritativní zdroj. Pro důležité informace se doporučuje profesionální lidský překlad. Nejsme odpovědní za jakékoliv nedorozumění nebo nesprávné výklady vyplývající z použití tohoto překladu.
-=======
 <!--
 CO_OP_TRANSLATOR_METADATA:
 {
@@ -231,5 +113,4 @@
 - Další: [Vytvoření SSE Serveru](../05-sse-server/README.md)
 
 **Prohlášení o vyloučení odpovědnosti**:  
-Tento dokument byl přeložen pomocí AI překladatelské služby [Co-op Translator](https://github.com/Azure/co-op-translator). I když usilujeme o přesnost, mějte prosím na paměti, že automatizované překlady mohou obsahovat chyby nebo nepřesnosti. Původní dokument v jeho mateřském jazyce by měl být považován za autoritativní zdroj. Pro důležité informace se doporučuje profesionální lidský překlad. Nejsme odpovědní za jakékoliv nedorozumění nebo nesprávné výklady vyplývající z použití tohoto překladu.
->>>>>>> 8e432e4b
+Tento dokument byl přeložen pomocí AI překladatelské služby [Co-op Translator](https://github.com/Azure/co-op-translator). I když usilujeme o přesnost, mějte prosím na paměti, že automatizované překlady mohou obsahovat chyby nebo nepřesnosti. Původní dokument v jeho mateřském jazyce by měl být považován za autoritativní zdroj. Pro důležité informace se doporučuje profesionální lidský překlad. Nejsme odpovědní za jakékoliv nedorozumění nebo nesprávné výklady vyplývající z použití tohoto překladu.