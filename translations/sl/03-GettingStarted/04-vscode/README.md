<<<<<<< HEAD
<!--
CO_OP_TRANSLATOR_METADATA:
{
  "original_hash": "54e9ffc5dba01afcb8880a9949fd1881",
  "translation_date": "2025-07-13T19:37:00+00:00",
  "source_file": "03-GettingStarted/04-vscode/README.md",
  "language_code": "sl"
}
-->
Pogovorimo se več o tem, kako uporabljamo vizualni vmesnik v naslednjih razdelkih.

## Pristop

Tako moramo pristopiti k temu na visoki ravni:

- Konfigurirati datoteko, da najde naš MCP Server.
- Zagnati/povezati se s tem strežnikom, da nam prikaže svoje zmogljivosti.
- Uporabiti te zmogljivosti prek vmesnika GitHub Copilot Chat.

Odlično, zdaj ko razumemo potek, poskusimo uporabiti MCP Server prek Visual Studio Code z vajo.

## Vaja: Uporaba strežnika

V tej vaji bomo konfigurirali Visual Studio Code, da najde vaš MCP strežnik, tako da ga bo mogoče uporabljati prek vmesnika GitHub Copilot Chat.

### -0- Predhodni korak, omogočite odkrivanje MCP strežnikov

Morda boste morali omogočiti odkrivanje MCP strežnikov.

1. Pojdite na `File -> Preferences -> Settings` v Visual Studio Code.

1. Poiščite "MCP" in omogočite `chat.mcp.discovery.enabled` v datoteki settings.json.

### -1- Ustvarite konfiguracijsko datoteko

Začnite z ustvarjanjem konfiguracijske datoteke v korenu vašega projekta, potrebovali boste datoteko z imenom MCP.json, ki jo postavite v mapo .vscode. Naj bo videti tako:

```text
.vscode
|-- mcp.json
```

Nato si poglejmo, kako dodati vnos za strežnik.

### -2- Konfigurirajte strežnik

Dodajte naslednjo vsebino v *mcp.json*:

```json
{
    "inputs": [],
    "servers": {
       "hello-mcp": {
           "command": "node",
           "args": [
               "build/index.js"
           ]
       }
    }
}
```

Zgoraj je preprost primer, kako zagnati strežnik, napisan v Node.js; za druge okolja navedite ustrezni ukaz za zagon strežnika z uporabo `command` in `args`.

### -3- Zaženite strežnik

Zdaj, ko ste dodali vnos, zaženimo strežnik:

1. Poiščite svoj vnos v *mcp.json* in preverite, ali vidite ikono "play":

  ![Zagon strežnika v Visual Studio Code](../../../../translated_images/vscode-start-server.8e3c986612e3555de47e5b1e37b2f3020457eeb6a206568570fd74a17e3796ad.sl.png)  

1. Kliknite ikono "play", ikona orodij v GitHub Copilot Chat bi morala prikazati večje število razpoložljivih orodij. Če kliknete to ikono orodij, boste videli seznam registriranih orodij. Vsako orodje lahko označite ali odznačite, odvisno od tega, ali želite, da jih GitHub Copilot uporablja kot kontekst:

  ![Zagon strežnika v Visual Studio Code](../../../../translated_images/vscode-tool.0b3bbea2fb7d8c26ddf573cad15ef654e55302a323267d8ee6bd742fe7df7fed.sl.png)

1. Za zagon orodja vnesite poziv, za katerega veste, da ustreza opisu enega od vaših orodij, na primer poziv "add 22 to 1":

  ![Zagon orodja iz GitHub Copilot](../../../../translated_images/vscode-agent.d5a0e0b897331060518fe3f13907677ef52b879db98c64d68a38338608f3751e.sl.png)

  Odgovor bi moral biti 23.

## Naloga

Poskusite dodati vnos za strežnik v svojo datoteko *mcp.json* in poskrbite, da boste lahko strežnik zagnali in ustavili. Preverite tudi, ali lahko komunicirate z orodji na vašem strežniku prek vmesnika GitHub Copilot Chat.

## Rešitev

[Rešitev](./solution/README.md)

## Ključne ugotovitve

Ključne ugotovitve iz tega poglavja so naslednje:

- Visual Studio Code je odličen odjemalec, ki vam omogoča uporabo več MCP strežnikov in njihovih orodij.
- Vmesnik GitHub Copilot Chat je način, kako komunicirate s strežniki.
- Uporabnika lahko pozovete k vnosu, kot so API ključi, ki jih lahko posredujete MCP strežniku pri konfiguriranju vnosa strežnika v datoteki *mcp.json*.

## Primeri

- [Java kalkulator](../samples/java/calculator/README.md)
- [.Net kalkulator](../../../../03-GettingStarted/samples/csharp)
- [JavaScript kalkulator](../samples/javascript/README.md)
- [TypeScript kalkulator](../samples/typescript/README.md)
- [Python kalkulator](../../../../03-GettingStarted/samples/python)

## Dodatni viri

- [Visual Studio dokumentacija](https://code.visualstudio.com/docs/copilot/chat/mcp-servers)

## Kaj sledi

- Naslednje: [Ustvarjanje SSE strežnika](../05-sse-server/README.md)

**Omejitev odgovornosti**:  
Ta dokument je bil preveden z uporabo AI prevajalske storitve [Co-op Translator](https://github.com/Azure/co-op-translator). Čeprav si prizadevamo za natančnost, vas opozarjamo, da avtomatizirani prevodi lahko vsebujejo napake ali netočnosti. Izvirni dokument v njegovem izvirnem jeziku velja za avtoritativni vir. Za ključne informacije priporočamo strokovni človeški prevod. Nismo odgovorni za morebitna nesporazume ali napačne interpretacije, ki izhajajo iz uporabe tega prevoda.
=======
<!--
CO_OP_TRANSLATOR_METADATA:
{
  "original_hash": "222e01c3002a33355806d60d558d9429",
  "translation_date": "2025-07-14T09:43:48+00:00",
  "source_file": "03-GettingStarted/04-vscode/README.md",
  "language_code": "sl"
}
-->
Pogovorimo se več o uporabi vizualnega vmesnika v naslednjih razdelkih.

## Pristop

Tako moramo pristopiti k temu na visoki ravni:

- Konfigurirati datoteko za iskanje našega MCP strežnika.
- Zagnati/povezati se s tem strežnikom, da nam prikaže svoje zmogljivosti.
- Uporabiti te zmogljivosti prek vmesnika GitHub Copilot Chat.

Super, zdaj ko razumemo potek, poskusimo uporabiti MCP strežnik prek Visual Studio Code z vajo.

## Vaja: Uporaba strežnika

V tej vaji bomo konfigurirali Visual Studio Code, da najde vaš MCP strežnik, tako da ga bo mogoče uporabljati prek vmesnika GitHub Copilot Chat.

### -0- Predpriprava, omogočite odkrivanje MCP strežnikov

Morda boste morali omogočiti odkrivanje MCP strežnikov.

1. Pojdite na `File -> Preferences -> Settings` v Visual Studio Code.

1. Poiščite "MCP" in omogočite `chat.mcp.discovery.enabled` v datoteki settings.json.

### -1- Ustvarite konfiguracijsko datoteko

Začnite z ustvarjanjem konfiguracijske datoteke v korenu vašega projekta, potrebovali boste datoteko z imenom MCP.json, ki jo postavite v mapo .vscode. Naj bo videti tako:

```text
.vscode
|-- mcp.json
```

Nato si poglejmo, kako dodati vnos za strežnik.

### -2- Konfigurirajte strežnik

Dodajte naslednjo vsebino v *mcp.json*:

```json
{
    "inputs": [],
    "servers": {
       "hello-mcp": {
           "command": "node",
           "args": [
               "build/index.js"
           ]
       }
    }
}
```

Zgoraj je preprost primer, kako zagnati strežnik, napisan v Node.js; za druge okolja navedite ustrezni ukaz za zagon strežnika z uporabo `command` in `args`.

### -3- Zaženite strežnik

Zdaj, ko ste dodali vnos, zaženimo strežnik:

1. Poiščite svoj vnos v *mcp.json* in preverite, ali vidite ikono "play":

  ![Zagon strežnika v Visual Studio Code](../../../../translated_images/vscode-start-server.8e3c986612e3555de47e5b1e37b2f3020457eeb6a206568570fd74a17e3796ad.sl.png)  

1. Kliknite ikono "play", ikona orodij v GitHub Copilot Chat bi morala prikazati večje število razpoložljivih orodij. Če kliknete to ikono orodij, boste videli seznam registriranih orodij. Vsako orodje lahko označite ali odznačite, odvisno od tega, ali želite, da jih GitHub Copilot uporablja kot kontekst:

  ![Zagon strežnika v Visual Studio Code](../../../../translated_images/vscode-tool.0b3bbea2fb7d8c26ddf573cad15ef654e55302a323267d8ee6bd742fe7df7fed.sl.png)

1. Za zagon orodja vnesite poziv, za katerega veste, da ustreza opisu enega od vaših orodij, na primer poziv "add 22 to 1":

  ![Zagon orodja iz GitHub Copilot](../../../../translated_images/vscode-agent.d5a0e0b897331060518fe3f13907677ef52b879db98c64d68a38338608f3751e.sl.png)

  Odgovor bi moral biti 23.

## Naloga

Poskusite dodati vnos za strežnik v svojo datoteko *mcp.json* in poskrbite, da boste lahko strežnik zagnali in ustavili. Preverite tudi, ali lahko komunicirate z orodji na vašem strežniku prek vmesnika GitHub Copilot Chat.

## Rešitev

[Rešitev](./solution/README.md)

## Ključne ugotovitve

Ključne ugotovitve iz tega poglavja so naslednje:

- Visual Studio Code je odličen odjemalec, ki vam omogoča uporabo več MCP strežnikov in njihovih orodij.
- Vmesnik GitHub Copilot Chat je način, kako komunicirate s strežniki.
- Uporabnika lahko pozovete k vnosu, kot so API ključi, ki jih lahko posredujete MCP strežniku pri konfiguriranju vnosa strežnika v datoteki *mcp.json*.

## Primeri

- [Java kalkulator](../samples/java/calculator/README.md)
- [.Net kalkulator](../../../../03-GettingStarted/samples/csharp)
- [JavaScript kalkulator](../samples/javascript/README.md)
- [TypeScript kalkulator](../samples/typescript/README.md)
- [Python kalkulator](../../../../03-GettingStarted/samples/python)

## Dodatni viri

- [Visual Studio dokumentacija](https://code.visualstudio.com/docs/copilot/chat/mcp-servers)

## Kaj sledi

- Naslednje: [Ustvarjanje SSE strežnika](../05-sse-server/README.md)

**Omejitev odgovornosti**:  
Ta dokument je bil preveden z uporabo storitve za avtomatski prevod AI [Co-op Translator](https://github.com/Azure/co-op-translator). Čeprav si prizadevamo za natančnost, vas opozarjamo, da lahko avtomatizirani prevodi vsebujejo napake ali netočnosti. Izvirni dokument v njegovem izvirnem jeziku velja za avtoritativni vir. Za ključne informacije priporočamo strokovni človeški prevod. Za morebitna nesporazume ali napačne interpretacije, ki izhajajo iz uporabe tega prevoda, ne odgovarjamo.
>>>>>>> 8e432e4b
<|MERGE_RESOLUTION|>--- conflicted
+++ resolved
@@ -1,121 +1,3 @@
-<<<<<<< HEAD
-<!--
-CO_OP_TRANSLATOR_METADATA:
-{
-  "original_hash": "54e9ffc5dba01afcb8880a9949fd1881",
-  "translation_date": "2025-07-13T19:37:00+00:00",
-  "source_file": "03-GettingStarted/04-vscode/README.md",
-  "language_code": "sl"
-}
--->
-Pogovorimo se več o tem, kako uporabljamo vizualni vmesnik v naslednjih razdelkih.
-
-## Pristop
-
-Tako moramo pristopiti k temu na visoki ravni:
-
-- Konfigurirati datoteko, da najde naš MCP Server.
-- Zagnati/povezati se s tem strežnikom, da nam prikaže svoje zmogljivosti.
-- Uporabiti te zmogljivosti prek vmesnika GitHub Copilot Chat.
-
-Odlično, zdaj ko razumemo potek, poskusimo uporabiti MCP Server prek Visual Studio Code z vajo.
-
-## Vaja: Uporaba strežnika
-
-V tej vaji bomo konfigurirali Visual Studio Code, da najde vaš MCP strežnik, tako da ga bo mogoče uporabljati prek vmesnika GitHub Copilot Chat.
-
-### -0- Predhodni korak, omogočite odkrivanje MCP strežnikov
-
-Morda boste morali omogočiti odkrivanje MCP strežnikov.
-
-1. Pojdite na `File -> Preferences -> Settings` v Visual Studio Code.
-
-1. Poiščite "MCP" in omogočite `chat.mcp.discovery.enabled` v datoteki settings.json.
-
-### -1- Ustvarite konfiguracijsko datoteko
-
-Začnite z ustvarjanjem konfiguracijske datoteke v korenu vašega projekta, potrebovali boste datoteko z imenom MCP.json, ki jo postavite v mapo .vscode. Naj bo videti tako:
-
-```text
-.vscode
-|-- mcp.json
-```
-
-Nato si poglejmo, kako dodati vnos za strežnik.
-
-### -2- Konfigurirajte strežnik
-
-Dodajte naslednjo vsebino v *mcp.json*:
-
-```json
-{
-    "inputs": [],
-    "servers": {
-       "hello-mcp": {
-           "command": "node",
-           "args": [
-               "build/index.js"
-           ]
-       }
-    }
-}
-```
-
-Zgoraj je preprost primer, kako zagnati strežnik, napisan v Node.js; za druge okolja navedite ustrezni ukaz za zagon strežnika z uporabo `command` in `args`.
-
-### -3- Zaženite strežnik
-
-Zdaj, ko ste dodali vnos, zaženimo strežnik:
-
-1. Poiščite svoj vnos v *mcp.json* in preverite, ali vidite ikono "play":
-
-  ![Zagon strežnika v Visual Studio Code](../../../../translated_images/vscode-start-server.8e3c986612e3555de47e5b1e37b2f3020457eeb6a206568570fd74a17e3796ad.sl.png)  
-
-1. Kliknite ikono "play", ikona orodij v GitHub Copilot Chat bi morala prikazati večje število razpoložljivih orodij. Če kliknete to ikono orodij, boste videli seznam registriranih orodij. Vsako orodje lahko označite ali odznačite, odvisno od tega, ali želite, da jih GitHub Copilot uporablja kot kontekst:
-
-  ![Zagon strežnika v Visual Studio Code](../../../../translated_images/vscode-tool.0b3bbea2fb7d8c26ddf573cad15ef654e55302a323267d8ee6bd742fe7df7fed.sl.png)
-
-1. Za zagon orodja vnesite poziv, za katerega veste, da ustreza opisu enega od vaših orodij, na primer poziv "add 22 to 1":
-
-  ![Zagon orodja iz GitHub Copilot](../../../../translated_images/vscode-agent.d5a0e0b897331060518fe3f13907677ef52b879db98c64d68a38338608f3751e.sl.png)
-
-  Odgovor bi moral biti 23.
-
-## Naloga
-
-Poskusite dodati vnos za strežnik v svojo datoteko *mcp.json* in poskrbite, da boste lahko strežnik zagnali in ustavili. Preverite tudi, ali lahko komunicirate z orodji na vašem strežniku prek vmesnika GitHub Copilot Chat.
-
-## Rešitev
-
-[Rešitev](./solution/README.md)
-
-## Ključne ugotovitve
-
-Ključne ugotovitve iz tega poglavja so naslednje:
-
-- Visual Studio Code je odličen odjemalec, ki vam omogoča uporabo več MCP strežnikov in njihovih orodij.
-- Vmesnik GitHub Copilot Chat je način, kako komunicirate s strežniki.
-- Uporabnika lahko pozovete k vnosu, kot so API ključi, ki jih lahko posredujete MCP strežniku pri konfiguriranju vnosa strežnika v datoteki *mcp.json*.
-
-## Primeri
-
-- [Java kalkulator](../samples/java/calculator/README.md)
-- [.Net kalkulator](../../../../03-GettingStarted/samples/csharp)
-- [JavaScript kalkulator](../samples/javascript/README.md)
-- [TypeScript kalkulator](../samples/typescript/README.md)
-- [Python kalkulator](../../../../03-GettingStarted/samples/python)
-
-## Dodatni viri
-
-- [Visual Studio dokumentacija](https://code.visualstudio.com/docs/copilot/chat/mcp-servers)
-
-## Kaj sledi
-
-- Naslednje: [Ustvarjanje SSE strežnika](../05-sse-server/README.md)
-
-**Omejitev odgovornosti**:  
-Ta dokument je bil preveden z uporabo AI prevajalske storitve [Co-op Translator](https://github.com/Azure/co-op-translator). Čeprav si prizadevamo za natančnost, vas opozarjamo, da avtomatizirani prevodi lahko vsebujejo napake ali netočnosti. Izvirni dokument v njegovem izvirnem jeziku velja za avtoritativni vir. Za ključne informacije priporočamo strokovni človeški prevod. Nismo odgovorni za morebitna nesporazume ali napačne interpretacije, ki izhajajo iz uporabe tega prevoda.
-=======
 <!--
 CO_OP_TRANSLATOR_METADATA:
 {
@@ -231,5 +113,4 @@
 - Naslednje: [Ustvarjanje SSE strežnika](../05-sse-server/README.md)
 
 **Omejitev odgovornosti**:  
-Ta dokument je bil preveden z uporabo storitve za avtomatski prevod AI [Co-op Translator](https://github.com/Azure/co-op-translator). Čeprav si prizadevamo za natančnost, vas opozarjamo, da lahko avtomatizirani prevodi vsebujejo napake ali netočnosti. Izvirni dokument v njegovem izvirnem jeziku velja za avtoritativni vir. Za ključne informacije priporočamo strokovni človeški prevod. Za morebitna nesporazume ali napačne interpretacije, ki izhajajo iz uporabe tega prevoda, ne odgovarjamo.
->>>>>>> 8e432e4b
+Ta dokument je bil preveden z uporabo storitve za avtomatski prevod AI [Co-op Translator](https://github.com/Azure/co-op-translator). Čeprav si prizadevamo za natančnost, vas opozarjamo, da lahko avtomatizirani prevodi vsebujejo napake ali netočnosti. Izvirni dokument v njegovem izvirnem jeziku velja za avtoritativni vir. Za ključne informacije priporočamo strokovni človeški prevod. Za morebitna nesporazume ali napačne interpretacije, ki izhajajo iz uporabe tega prevoda, ne odgovarjamo.