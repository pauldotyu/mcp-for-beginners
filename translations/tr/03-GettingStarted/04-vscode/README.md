--- conflicted
+++ resolved
@@ -1,121 +1,3 @@
-<<<<<<< HEAD
-<!--
-CO_OP_TRANSLATOR_METADATA:
-{
-  "original_hash": "54e9ffc5dba01afcb8880a9949fd1881",
-  "translation_date": "2025-07-13T19:29:26+00:00",
-  "source_file": "03-GettingStarted/04-vscode/README.md",
-  "language_code": "tr"
-}
--->
-Görsel arayüzü nasıl kullanacağımızı sonraki bölümlerde daha detaylı konuşalım.
-
-## Yaklaşım
-
-Yüksek seviyede nasıl yaklaşmamız gerektiği şöyle:
-
-- MCP Server'ımızı bulmak için bir dosya yapılandırmak.
-- Söz konusu sunucuyu başlatmak/bağlanmak ve yeteneklerini listelemesini sağlamak.
-- Bu yetenekleri GitHub Copilot Chat arayüzü üzerinden kullanmak.
-
-Harika, akışı anladığımıza göre, bir egzersizle Visual Studio Code üzerinden bir MCP Server kullanmayı deneyelim.
-
-## Egzersiz: Bir sunucuyu kullanmak
-
-Bu egzersizde, Visual Studio Code'u MCP sunucunuzu bulacak şekilde yapılandıracağız, böylece GitHub Copilot Chat arayüzünden kullanılabilir olacak.
-
-### -0- Ön adım, MCP Server keşfini etkinleştirme
-
-MCP Server keşfini etkinleştirmeniz gerekebilir.
-
-1. Visual Studio Code'da `File -> Preferences -> Settings` menüsüne gidin.
-
-1. "MCP" araması yapın ve settings.json dosyasında `chat.mcp.discovery.enabled` seçeneğini etkinleştirin.
-
-### -1- Konfigürasyon dosyası oluşturma
-
-Proje kök dizininizde bir konfigürasyon dosyası oluşturarak başlayın, MCP.json adında bir dosyaya ve bunu .vscode adlı bir klasöre yerleştirmeniz gerekiyor. Dosya şöyle görünmeli:
-
-```text
-.vscode
-|-- mcp.json
-```
-
-Sonra, bir sunucu girdisi nasıl eklenir görelim.
-
-### -2- Sunucu yapılandırma
-
-*mcp.json* dosyasına aşağıdaki içeriği ekleyin:
-
-```json
-{
-    "inputs": [],
-    "servers": {
-       "hello-mcp": {
-           "command": "node",
-           "args": [
-               "build/index.js"
-           ]
-       }
-    }
-}
-```
-
-Yukarıda Node.js ile yazılmış bir sunucuyu başlatmak için basit bir örnek var, diğer çalışma zamanları için `command` ve `args` kullanarak sunucuyu başlatmak için uygun komutu belirtin.
-
-### -3- Sunucuyu başlatma
-
-Bir girdi eklediğinize göre, şimdi sunucuyu başlatalım:
-
-1. *mcp.json* dosyanızdaki girdinizi bulun ve "play" simgesini görebildiğinizden emin olun:
-
-  ![Visual Studio Code'da sunucu başlatma](../../../../translated_images/vscode-start-server.8e3c986612e3555de47e5b1e37b2f3020457eeb6a206568570fd74a17e3796ad.tr.png)  
-
-1. "play" simgesine tıklayın, GitHub Copilot Chat'teki araçlar simgesinin kullanılabilir araç sayısını artırdığını görmelisiniz. Bu araçlar simgesine tıklarsanız, kayıtlı araçların bir listesini göreceksiniz. GitHub Copilot'un bunları bağlam olarak kullanmasını isteyip istemediğinize göre her aracı işaretleyip kaldırabilirsiniz:
-
-  ![Visual Studio Code'da araçlar](../../../../translated_images/vscode-tool.0b3bbea2fb7d8c26ddf573cad15ef654e55302a323267d8ee6bd742fe7df7fed.tr.png)
-
-1. Bir aracı çalıştırmak için, araçlarınızdan birinin açıklamasıyla eşleşeceğini bildiğiniz bir komut yazın, örneğin "add 22 to 1" gibi bir komut:
-
-  ![GitHub Copilot'dan bir aracı çalıştırma](../../../../translated_images/vscode-agent.d5a0e0b897331060518fe3f13907677ef52b879db98c64d68a38338608f3751e.tr.png)
-
-  23 cevabını görmelisiniz.
-
-## Ödev
-
-*mcp.json* dosyanıza bir sunucu girdisi eklemeyi deneyin ve sunucuyu başlatıp durdurabildiğinizden emin olun. Ayrıca GitHub Copilot Chat arayüzü üzerinden sunucunuzdaki araçlarla iletişim kurabildiğinizi kontrol edin.
-
-## Çözüm
-
-[Çözüm](./solution/README.md)
-
-## Önemli Noktalar
-
-Bu bölümden çıkarılacak önemli noktalar şunlardır:
-
-- Visual Studio Code, birden fazla MCP Server ve araçlarını kullanmanızı sağlayan harika bir istemcidir.
-- GitHub Copilot Chat arayüzü, sunucularla etkileşim kurduğunuz yerdir.
-- *mcp.json* dosyasındaki sunucu girdisini yapılandırırken API anahtarları gibi kullanıcı girdilerini MCP Server'a iletmek için kullanıcıdan bilgi isteyebilirsiniz.
-
-## Örnekler
-
-- [Java Hesap Makinesi](../samples/java/calculator/README.md)
-- [.Net Hesap Makinesi](../../../../03-GettingStarted/samples/csharp)
-- [JavaScript Hesap Makinesi](../samples/javascript/README.md)
-- [TypeScript Hesap Makinesi](../samples/typescript/README.md)
-- [Python Hesap Makinesi](../../../../03-GettingStarted/samples/python)
-
-## Ek Kaynaklar
-
-- [Visual Studio dokümanları](https://code.visualstudio.com/docs/copilot/chat/mcp-servers)
-
-## Sonraki Adım
-
-- Sonraki: [Bir SSE Sunucusu Oluşturma](../05-sse-server/README.md)
-
-**Feragatname**:  
-Bu belge, AI çeviri servisi [Co-op Translator](https://github.com/Azure/co-op-translator) kullanılarak çevrilmiştir. Doğruluk için çaba gösterilse de, otomatik çevirilerin hatalar veya yanlışlıklar içerebileceğini lütfen unutmayınız. Orijinal belge, kendi ana dilinde yetkili kaynak olarak kabul edilmelidir. Kritik bilgiler için profesyonel insan çevirisi önerilir. Bu çevirinin kullanımı sonucu oluşabilecek yanlış anlamalar veya yorum hatalarından sorumlu değiliz.
-=======
 <!--
 CO_OP_TRANSLATOR_METADATA:
 {
@@ -231,5 +113,4 @@
 - Sonraki: [Bir SSE Sunucusu Oluşturma](../05-sse-server/README.md)
 
 **Feragatname**:  
-Bu belge, AI çeviri servisi [Co-op Translator](https://github.com/Azure/co-op-translator) kullanılarak çevrilmiştir. Doğruluk için çaba göstersek de, otomatik çevirilerin hatalar veya yanlışlıklar içerebileceğini lütfen unutmayınız. Orijinal belge, kendi dilinde yetkili kaynak olarak kabul edilmelidir. Kritik bilgiler için profesyonel insan çevirisi önerilir. Bu çevirinin kullanımı sonucu oluşabilecek yanlış anlamalar veya yorum hatalarından sorumlu değiliz.
->>>>>>> 8e432e4b
+Bu belge, AI çeviri servisi [Co-op Translator](https://github.com/Azure/co-op-translator) kullanılarak çevrilmiştir. Doğruluk için çaba göstersek de, otomatik çevirilerin hatalar veya yanlışlıklar içerebileceğini lütfen unutmayınız. Orijinal belge, kendi dilinde yetkili kaynak olarak kabul edilmelidir. Kritik bilgiler için profesyonel insan çevirisi önerilir. Bu çevirinin kullanımı sonucu oluşabilecek yanlış anlamalar veya yorum hatalarından sorumlu değiliz.