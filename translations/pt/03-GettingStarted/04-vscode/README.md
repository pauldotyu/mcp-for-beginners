--- conflicted
+++ resolved
@@ -1,121 +1,3 @@
-<<<<<<< HEAD
-<!--
-CO_OP_TRANSLATOR_METADATA:
-{
-  "original_hash": "54e9ffc5dba01afcb8880a9949fd1881",
-  "translation_date": "2025-07-13T19:28:10+00:00",
-  "source_file": "03-GettingStarted/04-vscode/README.md",
-  "language_code": "pt"
-}
--->
-Vamos falar mais sobre como usar a interface visual nas próximas secções.
-
-## Abordagem
-
-Aqui está como devemos abordar isto a um nível elevado:
-
-- Configurar um ficheiro para localizar o nosso MCP Server.
-- Iniciar/Conectar ao servidor para que ele liste as suas capacidades.
-- Usar essas capacidades através da interface do GitHub Copilot Chat.
-
-Ótimo, agora que entendemos o fluxo, vamos tentar usar um MCP Server através do Visual Studio Code com um exercício.
-
-## Exercício: Consumir um servidor
-
-Neste exercício, vamos configurar o Visual Studio Code para encontrar o seu MCP server para que possa ser usado a partir da interface do GitHub Copilot Chat.
-
-### -0- Passo prévio, ativar a descoberta do MCP Server
-
-Pode ser necessário ativar a descoberta dos MCP Servers.
-
-1. Vá a `File -> Preferences -> Settings` no Visual Studio Code.
-
-1. Procure por "MCP" e ative `chat.mcp.discovery.enabled` no ficheiro settings.json.
-
-### -1- Criar ficheiro de configuração
-
-Comece por criar um ficheiro de configuração na raiz do seu projeto, vai precisar de um ficheiro chamado MCP.json e colocá-lo numa pasta chamada .vscode. Deve ficar assim:
-
-```text
-.vscode
-|-- mcp.json
-```
-
-De seguida, vamos ver como adicionar uma entrada de servidor.
-
-### -2- Configurar um servidor
-
-Adicione o seguinte conteúdo ao *mcp.json*:
-
-```json
-{
-    "inputs": [],
-    "servers": {
-       "hello-mcp": {
-           "command": "node",
-           "args": [
-               "build/index.js"
-           ]
-       }
-    }
-}
-```
-
-Aqui está um exemplo simples de como iniciar um servidor escrito em Node.js, para outras plataformas indique o comando correto para iniciar o servidor usando `command` e `args`.
-
-### -3- Iniciar o servidor
-
-Agora que adicionou uma entrada, vamos iniciar o servidor:
-
-1. Localize a sua entrada em *mcp.json* e certifique-se de encontrar o ícone "play":
-
-  ![Iniciar servidor no Visual Studio Code](../../../../translated_images/vscode-start-server.8e3c986612e3555de47e5b1e37b2f3020457eeb6a206568570fd74a17e3796ad.pt.png)  
-
-1. Clique no ícone "play", deverá ver o ícone de ferramentas no GitHub Copilot Chat aumentar o número de ferramentas disponíveis. Se clicar nesse ícone de ferramentas, verá uma lista de ferramentas registadas. Pode marcar/desmarcar cada ferramenta dependendo se quer que o GitHub Copilot as use como contexto:
-
-  ![Iniciar servidor no Visual Studio Code](../../../../translated_images/vscode-tool.0b3bbea2fb7d8c26ddf573cad15ef654e55302a323267d8ee6bd742fe7df7fed.pt.png)
-
-1. Para executar uma ferramenta, escreva um prompt que saiba que corresponde à descrição de uma das suas ferramentas, por exemplo um prompt como "add 22 to 1":
-
-  ![Executar uma ferramenta a partir do GitHub Copilot](../../../../translated_images/vscode-agent.d5a0e0b897331060518fe3f13907677ef52b879db98c64d68a38338608f3751e.pt.png)
-
-  Deve ver uma resposta a dizer 23.
-
-## Tarefa
-
-Tente adicionar uma entrada de servidor ao seu ficheiro *mcp.json* e certifique-se de que consegue iniciar/parar o servidor. Certifique-se também de que consegue comunicar com as ferramentas no seu servidor via interface do GitHub Copilot Chat.
-
-## Solução
-
-[Solução](./solution/README.md)
-
-## Principais Conclusões
-
-As principais conclusões deste capítulo são as seguintes:
-
-- O Visual Studio Code é um excelente cliente que permite consumir vários MCP Servers e as suas ferramentas.
-- A interface do GitHub Copilot Chat é como interage com os servidores.
-- Pode pedir ao utilizador inputs como chaves API que podem ser passadas para o MCP Server ao configurar a entrada do servidor no ficheiro *mcp.json*.
-
-## Exemplos
-
-- [Calculadora Java](../samples/java/calculator/README.md)
-- [Calculadora .Net](../../../../03-GettingStarted/samples/csharp)
-- [Calculadora JavaScript](../samples/javascript/README.md)
-- [Calculadora TypeScript](../samples/typescript/README.md)
-- [Calculadora Python](../../../../03-GettingStarted/samples/python)
-
-## Recursos Adicionais
-
-- [Documentação do Visual Studio](https://code.visualstudio.com/docs/copilot/chat/mcp-servers)
-
-## O que vem a seguir
-
-- Seguinte: [Criar um Servidor SSE](../05-sse-server/README.md)
-
-**Aviso Legal**:  
-Este documento foi traduzido utilizando o serviço de tradução automática [Co-op Translator](https://github.com/Azure/co-op-translator). Embora nos esforcemos pela precisão, por favor tenha em conta que traduções automáticas podem conter erros ou imprecisões. O documento original na sua língua nativa deve ser considerado a fonte autorizada. Para informações críticas, recomenda-se tradução profissional humana. Não nos responsabilizamos por quaisquer mal-entendidos ou interpretações erradas decorrentes da utilização desta tradução.
-=======
 <!--
 CO_OP_TRANSLATOR_METADATA:
 {
@@ -231,5 +113,4 @@
 - Seguinte: [Criar um Servidor SSE](../05-sse-server/README.md)
 
 **Aviso Legal**:  
-Este documento foi traduzido utilizando o serviço de tradução automática [Co-op Translator](https://github.com/Azure/co-op-translator). Embora nos esforcemos pela precisão, por favor tenha em conta que traduções automáticas podem conter erros ou imprecisões. O documento original na sua língua nativa deve ser considerado a fonte autorizada. Para informações críticas, recomenda-se tradução profissional humana. Não nos responsabilizamos por quaisquer mal-entendidos ou interpretações incorretas decorrentes da utilização desta tradução.
->>>>>>> 8e432e4b
+Este documento foi traduzido utilizando o serviço de tradução automática [Co-op Translator](https://github.com/Azure/co-op-translator). Embora nos esforcemos pela precisão, por favor tenha em conta que traduções automáticas podem conter erros ou imprecisões. O documento original na sua língua nativa deve ser considerado a fonte autorizada. Para informações críticas, recomenda-se tradução profissional humana. Não nos responsabilizamos por quaisquer mal-entendidos ou interpretações incorretas decorrentes da utilização desta tradução.