<<<<<<< HEAD
<!--
CO_OP_TRANSLATOR_METADATA:
{
  "original_hash": "54e9ffc5dba01afcb8880a9949fd1881",
  "translation_date": "2025-07-13T19:34:01+00:00",
  "source_file": "03-GettingStarted/04-vscode/README.md",
  "language_code": "sw"
}
-->
Tuzungumze zaidi kuhusu jinsi tunavyotumia kiolesura cha kuona katika sehemu zinazofuata.

## Mbinu

Hivi ndivyo tunavyopaswa kuishughulikia kwa kiwango cha juu:

- Sanidi faili ili kupata MCP Server yetu.
- Anzisha/Unganisha na server hiyo ili ionyeshe uwezo wake.
- Tumia uwezo huo kupitia kiolesura cha GitHub Copilot Chat.

Nzuri, sasa tunapoelewa mtiririko, hebu tujaribu kutumia MCP Server kupitia Visual Studio Code kwa mazoezi.

## Mazoezi: Kutumia server

Katika zoezi hili, tutasanidi Visual Studio Code ili ipate MCP server yako ili iweze kutumika kutoka kwenye kiolesura cha GitHub Copilot Chat.

### -0- Hatua ya awali, wezesha ugunduzi wa MCP Server

Huenda ukahitaji kuwezesha ugunduzi wa MCP Servers.

1. Nenda `File -> Preferences -> Settings` katika Visual Studio Code.

1. Tafuta "MCP" na wezesha `chat.mcp.discovery.enabled` katika faili la settings.json.

### -1- Tengeneza faili la usanidi

Anza kwa kutengeneza faili la usanidi kwenye mzizi wa mradi wako, utahitaji faili liitwalo MCP.json na uliweke kwenye folda iitwayo .vscode. Inapaswa kuonekana kama ifuatavyo:

```text
.vscode
|-- mcp.json
```

Sasa, tazama jinsi tunavyoweza kuongeza rekodi ya server.

### -2- Sanidi server

Ongeza maudhui yafuatayo kwenye *mcp.json*:

```json
{
    "inputs": [],
    "servers": {
       "hello-mcp": {
           "command": "node",
           "args": [
               "build/index.js"
           ]
       }
    }
}
```

Hapa kuna mfano rahisi juu ya jinsi ya kuanzisha server iliyoandikwa kwa Node.js, kwa runtimes nyingine taja amri sahihi ya kuanzisha server ukitumia `command` na `args`.

### -3- Anzisha server

Sasa umeongeza rekodi, hebu anzisha server:

1. Tafuta rekodi yako katika *mcp.json* na hakikisha unaona ikoni ya "play":

  ![Kuanzisha server katika Visual Studio Code](../../../../translated_images/vscode-start-server.8e3c986612e3555de47e5b1e37b2f3020457eeb6a206568570fd74a17e3796ad.sw.png)  

1. Bonyeza ikoni ya "play", unapaswa kuona ikoni ya zana katika GitHub Copilot Chat ikiongezeka idadi ya zana zinazopatikana. Ukibonyeza ikoni hiyo ya zana, utaona orodha ya zana zilizosajiliwa. Unaweza kuchagua/kutoa alama zana kila moja kulingana na kama unataka GitHub Copilot izitumia kama muktadha:

  ![Kuanzisha server katika Visual Studio Code](../../../../translated_images/vscode-tool.0b3bbea2fb7d8c26ddf573cad15ef654e55302a323267d8ee6bd742fe7df7fed.sw.png)

1. Kuendesha zana, andika ombi ambalo unajua litaendana na maelezo ya moja ya zana zako, kwa mfano ombi kama "ongeza 22 kwa 1":

  ![Kuendesha zana kutoka GitHub Copilot](../../../../translated_images/vscode-agent.d5a0e0b897331060518fe3f13907677ef52b879db98c64d68a38338608f3751e.sw.png)

  Unapaswa kuona jibu linasema 23.

## Kazi ya nyumbani

Jaribu kuongeza rekodi ya server kwenye faili lako la *mcp.json* na hakikisha unaweza kuanzisha/kusimamisha server. Hakikisha pia unaweza kuwasiliana na zana kwenye server yako kupitia kiolesura cha GitHub Copilot Chat.

## Suluhisho

[Suluhisho](./solution/README.md)

## Muhimu Kumbuka

Mambo muhimu kutoka sura hii ni yafuatayo:

- Visual Studio Code ni mteja mzuri unaokuwezesha kutumia MCP Servers kadhaa na zana zao.
- Kiolesura cha GitHub Copilot Chat ndicho unachotumia kuwasiliana na server.
- Unaweza kumuomba mtumiaji maingizo kama funguo za API ambazo zinaweza kupitishwa kwa MCP Server wakati wa kusanidi rekodi ya server katika faili la *mcp.json*.

## Sampuli

- [Java Calculator](../samples/java/calculator/README.md)
- [.Net Calculator](../../../../03-GettingStarted/samples/csharp)
- [JavaScript Calculator](../samples/javascript/README.md)
- [TypeScript Calculator](../samples/typescript/README.md)
- [Python Calculator](../../../../03-GettingStarted/samples/python)

## Rasilimali Zaidi

- [Nyaraka za Visual Studio](https://code.visualstudio.com/docs/copilot/chat/mcp-servers)

## Nini Kifuatacho

- Ifuatayo: [Kuunda SSE Server](../05-sse-server/README.md)

**Kiarifu cha Kutotegemea**:  
Hati hii imetafsiriwa kwa kutumia huduma ya tafsiri ya AI [Co-op Translator](https://github.com/Azure/co-op-translator). Ingawa tunajitahidi kwa usahihi, tafadhali fahamu kwamba tafsiri za kiotomatiki zinaweza kuwa na makosa au upungufu wa usahihi. Hati ya asili katika lugha yake ya asili inapaswa kuchukuliwa kama chanzo cha mamlaka. Kwa taarifa muhimu, tafsiri ya kitaalamu inayofanywa na binadamu inashauriwa. Hatuna dhamana kwa kutoelewana au tafsiri potofu zinazotokana na matumizi ya tafsiri hii.
=======
<!--
CO_OP_TRANSLATOR_METADATA:
{
  "original_hash": "222e01c3002a33355806d60d558d9429",
  "translation_date": "2025-07-14T09:40:35+00:00",
  "source_file": "03-GettingStarted/04-vscode/README.md",
  "language_code": "sw"
}
-->
Tuzungumzie zaidi jinsi tunavyotumia kiolesura cha kuona katika sehemu zinazofuata.

## Mbinu

Hivi ndivyo tunavyopaswa kuishughulikia kwa kiwango cha juu:

- Sanidi faili ili kupata MCP Server yetu.
- Anzisha/Unganisha na server hiyo ili ionyeshe uwezo wake.
- Tumia uwezo huo kupitia kiolesura cha GitHub Copilot Chat.

Nzuri, sasa tunapoelewa mtiririko, hebu tujaribu kutumia MCP Server kupitia Visual Studio Code kwa mazoezi.

## Mazoezi: Kutumia server

Katika zoezi hili, tutasanidi Visual Studio Code ili ipate MCP server yako ili iweze kutumika kutoka kwenye kiolesura cha GitHub Copilot Chat.

### -0- Hatua ya awali, wezesha ugunduzi wa MCP Server

Huenda ukahitaji kuwezesha ugunduzi wa MCP Servers.

1. Nenda `File -> Preferences -> Settings` katika Visual Studio Code.

1. Tafuta "MCP" na wezesha `chat.mcp.discovery.enabled` katika faili la settings.json.

### -1- Tengeneza faili la usanidi

Anza kwa kutengeneza faili la usanidi kwenye mzizi wa mradi wako, utahitaji faili liitwalo MCP.json na uliweke kwenye folda iitwayo .vscode. Inapaswa kuonekana kama ifuatavyo:

```text
.vscode
|-- mcp.json
```

Sasa, tazama jinsi tunavyoweza kuongeza rekodi ya server.

### -2- Sanidi server

Ongeza maudhui yafuatayo kwenye *mcp.json*:

```json
{
    "inputs": [],
    "servers": {
       "hello-mcp": {
           "command": "node",
           "args": [
               "build/index.js"
           ]
       }
    }
}
```

Hapa juu kuna mfano rahisi wa kuanzisha server iliyoandikwa kwa Node.js, kwa runtimes nyingine taja amri sahihi ya kuanzisha server ukitumia `command` na `args`.

### -3- Anzisha server

Sasa umeongeza rekodi, hebu anzisha server:

1. Tafuta rekodi yako katika *mcp.json* na hakikisha unaona ikoni ya "play":

  ![Kuanza server katika Visual Studio Code](../../../../translated_images/vscode-start-server.8e3c986612e3555de47e5b1e37b2f3020457eeb6a206568570fd74a17e3796ad.sw.png)  

1. Bonyeza ikoni ya "play", unapaswa kuona ikoni ya zana katika GitHub Copilot Chat ikiongezeka idadi ya zana zinazopatikana. Ukibonyeza ikoni hiyo ya zana, utaona orodha ya zana zilizosajiliwa. Unaweza kuchagua/kutoa alama zana yoyote kulingana na kama unataka GitHub Copilot izitumie kama muktadha:

  ![Kuanza server katika Visual Studio Code](../../../../translated_images/vscode-tool.0b3bbea2fb7d8c26ddf573cad15ef654e55302a323267d8ee6bd742fe7df7fed.sw.png)

1. Kuendesha zana, andika ombi ambalo unajua litaendana na maelezo ya moja ya zana zako, kwa mfano ombi kama "ongeza 22 kwa 1":

  ![Kuendesha zana kutoka GitHub Copilot](../../../../translated_images/vscode-agent.d5a0e0b897331060518fe3f13907677ef52b879db98c64d68a38338608f3751e.sw.png)

  Unapaswa kuona jibu linasema 23.

## Kazi ya Nyumbani

Jaribu kuongeza rekodi ya server kwenye faili lako *mcp.json* na hakikisha unaweza kuanzisha/kuzima server. Hakikisha pia unaweza kuwasiliana na zana kwenye server yako kupitia kiolesura cha GitHub Copilot Chat.

## Suluhisho

[Suluhisho](./solution/README.md)

## Muhimu Kukumbuka

Mambo muhimu ya kuchukua kutoka sura hii ni yafuatayo:

- Visual Studio Code ni mteja mzuri unaokuwezesha kutumia MCP Servers kadhaa na zana zao.
- Kiolesura cha GitHub Copilot Chat ndicho unachotumia kuwasiliana na server.
- Unaweza kumuomba mtumiaji maingizo kama funguo za API ambazo zinaweza kupitishwa kwa MCP Server wakati wa kusanidi rekodi ya server katika faili *mcp.json*.

## Sampuli

- [Kalkuleta ya Java](../samples/java/calculator/README.md)
- [Kalkuleta ya .Net](../../../../03-GettingStarted/samples/csharp)
- [Kalkuleta ya JavaScript](../samples/javascript/README.md)
- [Kalkuleta ya TypeScript](../samples/typescript/README.md)
- [Kalkuleta ya Python](../../../../03-GettingStarted/samples/python)

## Rasilimali Zaidi

- [Nyaraka za Visual Studio](https://code.visualstudio.com/docs/copilot/chat/mcp-servers)

## Kinachofuata

- Ifuatayo: [Kuunda SSE Server](../05-sse-server/README.md)

**Kiarifu cha Kutotegemea**:  
Hati hii imetafsiriwa kwa kutumia huduma ya tafsiri ya AI [Co-op Translator](https://github.com/Azure/co-op-translator). Ingawa tunajitahidi kwa usahihi, tafadhali fahamu kwamba tafsiri za kiotomatiki zinaweza kuwa na makosa au upungufu wa usahihi. Hati ya asili katika lugha yake ya asili inapaswa kuchukuliwa kama chanzo cha mamlaka. Kwa taarifa muhimu, tafsiri ya kitaalamu inayofanywa na binadamu inapendekezwa. Hatubebei dhamana kwa kutoelewana au tafsiri potofu zinazotokana na matumizi ya tafsiri hii.
>>>>>>> 8e432e4b
<|MERGE_RESOLUTION|>--- conflicted
+++ resolved
@@ -1,121 +1,3 @@
-<<<<<<< HEAD
-<!--
-CO_OP_TRANSLATOR_METADATA:
-{
-  "original_hash": "54e9ffc5dba01afcb8880a9949fd1881",
-  "translation_date": "2025-07-13T19:34:01+00:00",
-  "source_file": "03-GettingStarted/04-vscode/README.md",
-  "language_code": "sw"
-}
--->
-Tuzungumze zaidi kuhusu jinsi tunavyotumia kiolesura cha kuona katika sehemu zinazofuata.
-
-## Mbinu
-
-Hivi ndivyo tunavyopaswa kuishughulikia kwa kiwango cha juu:
-
-- Sanidi faili ili kupata MCP Server yetu.
-- Anzisha/Unganisha na server hiyo ili ionyeshe uwezo wake.
-- Tumia uwezo huo kupitia kiolesura cha GitHub Copilot Chat.
-
-Nzuri, sasa tunapoelewa mtiririko, hebu tujaribu kutumia MCP Server kupitia Visual Studio Code kwa mazoezi.
-
-## Mazoezi: Kutumia server
-
-Katika zoezi hili, tutasanidi Visual Studio Code ili ipate MCP server yako ili iweze kutumika kutoka kwenye kiolesura cha GitHub Copilot Chat.
-
-### -0- Hatua ya awali, wezesha ugunduzi wa MCP Server
-
-Huenda ukahitaji kuwezesha ugunduzi wa MCP Servers.
-
-1. Nenda `File -> Preferences -> Settings` katika Visual Studio Code.
-
-1. Tafuta "MCP" na wezesha `chat.mcp.discovery.enabled` katika faili la settings.json.
-
-### -1- Tengeneza faili la usanidi
-
-Anza kwa kutengeneza faili la usanidi kwenye mzizi wa mradi wako, utahitaji faili liitwalo MCP.json na uliweke kwenye folda iitwayo .vscode. Inapaswa kuonekana kama ifuatavyo:
-
-```text
-.vscode
-|-- mcp.json
-```
-
-Sasa, tazama jinsi tunavyoweza kuongeza rekodi ya server.
-
-### -2- Sanidi server
-
-Ongeza maudhui yafuatayo kwenye *mcp.json*:
-
-```json
-{
-    "inputs": [],
-    "servers": {
-       "hello-mcp": {
-           "command": "node",
-           "args": [
-               "build/index.js"
-           ]
-       }
-    }
-}
-```
-
-Hapa kuna mfano rahisi juu ya jinsi ya kuanzisha server iliyoandikwa kwa Node.js, kwa runtimes nyingine taja amri sahihi ya kuanzisha server ukitumia `command` na `args`.
-
-### -3- Anzisha server
-
-Sasa umeongeza rekodi, hebu anzisha server:
-
-1. Tafuta rekodi yako katika *mcp.json* na hakikisha unaona ikoni ya "play":
-
-  ![Kuanzisha server katika Visual Studio Code](../../../../translated_images/vscode-start-server.8e3c986612e3555de47e5b1e37b2f3020457eeb6a206568570fd74a17e3796ad.sw.png)  
-
-1. Bonyeza ikoni ya "play", unapaswa kuona ikoni ya zana katika GitHub Copilot Chat ikiongezeka idadi ya zana zinazopatikana. Ukibonyeza ikoni hiyo ya zana, utaona orodha ya zana zilizosajiliwa. Unaweza kuchagua/kutoa alama zana kila moja kulingana na kama unataka GitHub Copilot izitumia kama muktadha:
-
-  ![Kuanzisha server katika Visual Studio Code](../../../../translated_images/vscode-tool.0b3bbea2fb7d8c26ddf573cad15ef654e55302a323267d8ee6bd742fe7df7fed.sw.png)
-
-1. Kuendesha zana, andika ombi ambalo unajua litaendana na maelezo ya moja ya zana zako, kwa mfano ombi kama "ongeza 22 kwa 1":
-
-  ![Kuendesha zana kutoka GitHub Copilot](../../../../translated_images/vscode-agent.d5a0e0b897331060518fe3f13907677ef52b879db98c64d68a38338608f3751e.sw.png)
-
-  Unapaswa kuona jibu linasema 23.
-
-## Kazi ya nyumbani
-
-Jaribu kuongeza rekodi ya server kwenye faili lako la *mcp.json* na hakikisha unaweza kuanzisha/kusimamisha server. Hakikisha pia unaweza kuwasiliana na zana kwenye server yako kupitia kiolesura cha GitHub Copilot Chat.
-
-## Suluhisho
-
-[Suluhisho](./solution/README.md)
-
-## Muhimu Kumbuka
-
-Mambo muhimu kutoka sura hii ni yafuatayo:
-
-- Visual Studio Code ni mteja mzuri unaokuwezesha kutumia MCP Servers kadhaa na zana zao.
-- Kiolesura cha GitHub Copilot Chat ndicho unachotumia kuwasiliana na server.
-- Unaweza kumuomba mtumiaji maingizo kama funguo za API ambazo zinaweza kupitishwa kwa MCP Server wakati wa kusanidi rekodi ya server katika faili la *mcp.json*.
-
-## Sampuli
-
-- [Java Calculator](../samples/java/calculator/README.md)
-- [.Net Calculator](../../../../03-GettingStarted/samples/csharp)
-- [JavaScript Calculator](../samples/javascript/README.md)
-- [TypeScript Calculator](../samples/typescript/README.md)
-- [Python Calculator](../../../../03-GettingStarted/samples/python)
-
-## Rasilimali Zaidi
-
-- [Nyaraka za Visual Studio](https://code.visualstudio.com/docs/copilot/chat/mcp-servers)
-
-## Nini Kifuatacho
-
-- Ifuatayo: [Kuunda SSE Server](../05-sse-server/README.md)
-
-**Kiarifu cha Kutotegemea**:  
-Hati hii imetafsiriwa kwa kutumia huduma ya tafsiri ya AI [Co-op Translator](https://github.com/Azure/co-op-translator). Ingawa tunajitahidi kwa usahihi, tafadhali fahamu kwamba tafsiri za kiotomatiki zinaweza kuwa na makosa au upungufu wa usahihi. Hati ya asili katika lugha yake ya asili inapaswa kuchukuliwa kama chanzo cha mamlaka. Kwa taarifa muhimu, tafsiri ya kitaalamu inayofanywa na binadamu inashauriwa. Hatuna dhamana kwa kutoelewana au tafsiri potofu zinazotokana na matumizi ya tafsiri hii.
-=======
 <!--
 CO_OP_TRANSLATOR_METADATA:
 {
@@ -231,5 +113,4 @@
 - Ifuatayo: [Kuunda SSE Server](../05-sse-server/README.md)
 
 **Kiarifu cha Kutotegemea**:  
-Hati hii imetafsiriwa kwa kutumia huduma ya tafsiri ya AI [Co-op Translator](https://github.com/Azure/co-op-translator). Ingawa tunajitahidi kwa usahihi, tafadhali fahamu kwamba tafsiri za kiotomatiki zinaweza kuwa na makosa au upungufu wa usahihi. Hati ya asili katika lugha yake ya asili inapaswa kuchukuliwa kama chanzo cha mamlaka. Kwa taarifa muhimu, tafsiri ya kitaalamu inayofanywa na binadamu inapendekezwa. Hatubebei dhamana kwa kutoelewana au tafsiri potofu zinazotokana na matumizi ya tafsiri hii.
->>>>>>> 8e432e4b
+Hati hii imetafsiriwa kwa kutumia huduma ya tafsiri ya AI [Co-op Translator](https://github.com/Azure/co-op-translator). Ingawa tunajitahidi kwa usahihi, tafadhali fahamu kwamba tafsiri za kiotomatiki zinaweza kuwa na makosa au upungufu wa usahihi. Hati ya asili katika lugha yake ya asili inapaswa kuchukuliwa kama chanzo cha mamlaka. Kwa taarifa muhimu, tafsiri ya kitaalamu inayofanywa na binadamu inapendekezwa. Hatubebei dhamana kwa kutoelewana au tafsiri potofu zinazotokana na matumizi ya tafsiri hii.