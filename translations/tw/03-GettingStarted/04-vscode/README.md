--- conflicted
+++ resolved
@@ -1,121 +1,3 @@
-<<<<<<< HEAD
-<!--
-CO_OP_TRANSLATOR_METADATA:
-{
-  "original_hash": "54e9ffc5dba01afcb8880a9949fd1881",
-  "translation_date": "2025-07-13T19:25:19+00:00",
-  "source_file": "03-GettingStarted/04-vscode/README.md",
-  "language_code": "tw"
-}
--->
-接下來的章節我們會更詳細討論如何使用視覺介面。
-
-## 方法
-
-以下是我們需要採取的高階步驟：
-
-- 配置一個檔案來找到我們的 MCP Server。
-- 啟動/連接該伺服器，讓它列出其功能。
-- 透過 GitHub Copilot Chat 介面使用這些功能。
-
-很好，現在我們了解流程了，讓我們透過一個練習，嘗試在 Visual Studio Code 中使用 MCP Server。
-
-## 練習：使用伺服器
-
-在這個練習中，我們將配置 Visual Studio Code 以找到你的 MCP 伺服器，讓它能從 GitHub Copilot Chat 介面使用。
-
-### -0- 預備步驟，啟用 MCP Server 探測
-
-你可能需要啟用 MCP Server 的探測功能。
-
-1. 在 Visual Studio Code 中，前往 `檔案 -> 偏好設定 -> 設定`。
-
-2. 搜尋 "MCP"，並在 settings.json 檔案中啟用 `chat.mcp.discovery.enabled`。
-
-### -1- 建立設定檔
-
-首先，在你的專案根目錄建立一個設定檔，你需要一個名為 MCP.json 的檔案，並將它放在名為 .vscode 的資料夾中。內容應該長這樣：
-
-```text
-.vscode
-|-- mcp.json
-```
-
-接著，我們來看看如何新增伺服器條目。
-
-### -2- 配置伺服器
-
-將以下內容加入 *mcp.json*：
-
-```json
-{
-    "inputs": [],
-    "servers": {
-       "hello-mcp": {
-           "command": "node",
-           "args": [
-               "build/index.js"
-           ]
-       }
-    }
-}
-```
-
-上面是一個簡單的範例，展示如何啟動一個用 Node.js 撰寫的伺服器，其他執行環境請用 `command` 和 `args` 指定正確的啟動指令。
-
-### -3- 啟動伺服器
-
-現在你已經新增了條目，讓我們啟動伺服器：
-
-1. 在 *mcp.json* 中找到你的條目，並確認你看到「播放」圖示：
-
-  ![在 Visual Studio Code 中啟動伺服器](../../../../translated_images/vscode-start-server.8e3c986612e3555de47e5b1e37b2f3020457eeb6a206568570fd74a17e3796ad.tw.png)  
-
-2. 點擊「播放」圖示，你應該會看到 GitHub Copilot Chat 中的工具圖示顯示可用工具數量增加。點擊該工具圖示，你會看到已註冊工具的清單。你可以勾選或取消勾選每個工具，決定是否讓 GitHub Copilot 將它們作為上下文使用：
-
-  ![在 Visual Studio Code 中的工具清單](../../../../translated_images/vscode-tool.0b3bbea2fb7d8c26ddf573cad15ef654e55302a323267d8ee6bd742fe7df7fed.tw.png)
-
-3. 要執行工具，輸入一個你知道會符合其中一個工具描述的提示，例如「add 22 to 1」：
-
-  ![從 GitHub Copilot 執行工具](../../../../translated_images/vscode-agent.d5a0e0b897331060518fe3f13907677ef52b879db98c64d68a38338608f3751e.tw.png)
-
-  你應該會看到回應是 23。
-
-## 作業
-
-嘗試在你的 *mcp.json* 檔案中新增一個伺服器條目，並確保你能啟動/停止伺服器。也要確定你能透過 GitHub Copilot Chat 介面與伺服器上的工具溝通。
-
-## 解答
-
-[解答](./solution/README.md)
-
-## 重要重點
-
-本章重點如下：
-
-- Visual Studio Code 是一個很棒的客戶端，讓你能使用多個 MCP Server 及其工具。
-- GitHub Copilot Chat 介面是你與伺服器互動的方式。
-- 你可以提示使用者輸入像是 API 金鑰等資訊，並在 *mcp.json* 中配置伺服器條目時傳遞給 MCP Server。
-
-## 範例
-
-- [Java 計算機](../samples/java/calculator/README.md)
-- [.Net 計算機](../../../../03-GettingStarted/samples/csharp)
-- [JavaScript 計算機](../samples/javascript/README.md)
-- [TypeScript 計算機](../samples/typescript/README.md)
-- [Python 計算機](../../../../03-GettingStarted/samples/python)
-
-## 其他資源
-
-- [Visual Studio 文件](https://code.visualstudio.com/docs/copilot/chat/mcp-servers)
-
-## 接下來
-
-- 下一章：[建立 SSE 伺服器](../05-sse-server/README.md)
-
-**免責聲明**：  
-本文件係使用 AI 翻譯服務 [Co-op Translator](https://github.com/Azure/co-op-translator) 進行翻譯。雖然我們致力於確保翻譯的準確性，但請注意，自動翻譯可能包含錯誤或不準確之處。原始文件的母語版本應視為權威來源。對於重要資訊，建議採用專業人工翻譯。我們不對因使用本翻譯而產生的任何誤解或誤釋負責。
-=======
 <!--
 CO_OP_TRANSLATOR_METADATA:
 {
@@ -231,5 +113,4 @@
 - 下一章： [建立 SSE 伺服器](../05-sse-server/README.md)
 
 **免責聲明**：  
-本文件係使用 AI 翻譯服務 [Co-op Translator](https://github.com/Azure/co-op-translator) 進行翻譯。雖然我們力求準確，但請注意，自動翻譯可能包含錯誤或不準確之處。原始文件的母語版本應視為權威來源。對於重要資訊，建議採用專業人工翻譯。我們不對因使用本翻譯而產生的任何誤解或誤譯負責。
->>>>>>> 8e432e4b
+本文件係使用 AI 翻譯服務 [Co-op Translator](https://github.com/Azure/co-op-translator) 進行翻譯。雖然我們力求準確，但請注意，自動翻譯可能包含錯誤或不準確之處。原始文件的母語版本應視為權威來源。對於重要資訊，建議採用專業人工翻譯。我們不對因使用本翻譯而產生的任何誤解或誤譯負責。