<<<<<<< HEAD
<!--
CO_OP_TRANSLATOR_METADATA:
{
  "original_hash": "54e9ffc5dba01afcb8880a9949fd1881",
  "translation_date": "2025-07-13T19:29:06+00:00",
  "source_file": "03-GettingStarted/04-vscode/README.md",
  "language_code": "pl"
}
-->
Porozmawiajmy więcej o tym, jak korzystać z interfejsu wizualnego w kolejnych sekcjach.

## Podejście

Oto, jak powinniśmy podejść do tego na wysokim poziomie:

- Skonfigurować plik, aby znaleźć nasz MCP Server.
- Uruchomić/Połączyć się z tym serwerem, aby uzyskać listę jego możliwości.
- Korzystać z tych możliwości za pomocą interfejsu GitHub Copilot Chat.

Świetnie, teraz gdy rozumiemy ten proces, spróbujmy użyć MCP Server przez Visual Studio Code w ramach ćwiczenia.

## Ćwiczenie: Konsumowanie serwera

W tym ćwiczeniu skonfigurujemy Visual Studio Code, aby znalazło Twój MCP Server, tak aby można go było używać z poziomu interfejsu GitHub Copilot Chat.

### -0- Krok wstępny, włącz wykrywanie MCP Serverów

Może być konieczne włączenie wykrywania MCP Serverów.

1. Przejdź do `Plik -> Preferencje -> Ustawienia` w Visual Studio Code.

1. Wyszukaj "MCP" i włącz `chat.mcp.discovery.enabled` w pliku settings.json.

### -1- Utwórz plik konfiguracyjny

Zacznij od utworzenia pliku konfiguracyjnego w katalogu głównym projektu, potrzebujesz pliku o nazwie MCP.json, który umieścisz w folderze .vscode. Powinien wyglądać tak:

```text
.vscode
|-- mcp.json
```

Następnie zobaczmy, jak dodać wpis serwera.

### -2- Skonfiguruj serwer

Dodaj następującą zawartość do *mcp.json*:

```json
{
    "inputs": [],
    "servers": {
       "hello-mcp": {
           "command": "node",
           "args": [
               "build/index.js"
           ]
       }
    }
}
```

Powyżej znajduje się prosty przykład, jak uruchomić serwer napisany w Node.js, dla innych środowisk uruchomieniowych wskaż odpowiednią komendę do uruchomienia serwera, używając `command` i `args`.

### -3- Uruchom serwer

Teraz, gdy dodałeś wpis, uruchom serwer:

1. Znajdź swój wpis w *mcp.json* i upewnij się, że widzisz ikonę "play":

  ![Uruchamianie serwera w Visual Studio Code](../../../../translated_images/vscode-start-server.8e3c986612e3555de47e5b1e37b2f3020457eeb6a206568570fd74a17e3796ad.pl.png)  

1. Kliknij ikonę "play", powinieneś zobaczyć, że ikona narzędzi w GitHub Copilot Chat zwiększa liczbę dostępnych narzędzi. Po kliknięciu tej ikony narzędzi zobaczysz listę zarejestrowanych narzędzi. Możesz zaznaczać/odznaczać każde narzędzie, w zależności od tego, czy chcesz, aby GitHub Copilot używał ich jako kontekstu:

  ![Uruchamianie serwera w Visual Studio Code](../../../../translated_images/vscode-tool.0b3bbea2fb7d8c26ddf573cad15ef654e55302a323267d8ee6bd742fe7df7fed.pl.png)

1. Aby uruchomić narzędzie, wpisz prompt, który pasuje do opisu jednego z Twoich narzędzi, na przykład: "add 22 to 1":

  ![Uruchamianie narzędzia z GitHub Copilot](../../../../translated_images/vscode-agent.d5a0e0b897331060518fe3f13907677ef52b879db98c64d68a38338608f3751e.pl.png)

  Powinieneś zobaczyć odpowiedź z wynikiem 23.

## Zadanie

Spróbuj dodać wpis serwera do swojego pliku *mcp.json* i upewnij się, że możesz uruchomić/zatrzymać serwer. Upewnij się również, że możesz komunikować się z narzędziami na swoim serwerze za pomocą interfejsu GitHub Copilot Chat.

## Rozwiązanie

[Solution](./solution/README.md)

## Najważniejsze wnioski

Najważniejsze wnioski z tego rozdziału to:

- Visual Studio Code to świetny klient, który pozwala korzystać z wielu MCP Serverów i ich narzędzi.
- Interfejs GitHub Copilot Chat to sposób, w jaki wchodzisz w interakcję z serwerami.
- Możesz poprosić użytkownika o dane wejściowe, takie jak klucze API, które mogą być przekazywane do MCP Servera podczas konfigurowania wpisu serwera w pliku *mcp.json*.

## Przykłady

- [Java Calculator](../samples/java/calculator/README.md)
- [.Net Calculator](../../../../03-GettingStarted/samples/csharp)
- [JavaScript Calculator](../samples/javascript/README.md)
- [TypeScript Calculator](../samples/typescript/README.md)
- [Python Calculator](../../../../03-GettingStarted/samples/python)

## Dodatkowe zasoby

- [Visual Studio docs](https://code.visualstudio.com/docs/copilot/chat/mcp-servers)

## Co dalej

- Następny: [Tworzenie serwera SSE](../05-sse-server/README.md)

**Zastrzeżenie**:  
Niniejszy dokument został przetłumaczony za pomocą usługi tłumaczenia AI [Co-op Translator](https://github.com/Azure/co-op-translator). Mimo że dążymy do jak największej dokładności, prosimy mieć na uwadze, że automatyczne tłumaczenia mogą zawierać błędy lub nieścisłości. Oryginalny dokument w języku źródłowym powinien być uznawany za źródło autorytatywne. W przypadku informacji o kluczowym znaczeniu zalecane jest skorzystanie z profesjonalnego tłumaczenia wykonanego przez człowieka. Nie ponosimy odpowiedzialności za jakiekolwiek nieporozumienia lub błędne interpretacje wynikające z korzystania z tego tłumaczenia.
=======
<!--
CO_OP_TRANSLATOR_METADATA:
{
  "original_hash": "222e01c3002a33355806d60d558d9429",
  "translation_date": "2025-07-14T09:33:55+00:00",
  "source_file": "03-GettingStarted/04-vscode/README.md",
  "language_code": "pl"
}
-->
Porozmawiajmy więcej o tym, jak korzystać z interfejsu wizualnego w kolejnych sekcjach.

## Podejście

Oto, jak powinniśmy podejść do tego na wysokim poziomie:

- Skonfigurować plik, aby znaleźć nasz MCP Server.
- Uruchomić/Połączyć się z tym serwerem, aby uzyskać listę jego możliwości.
- Korzystać z tych możliwości za pomocą interfejsu GitHub Copilot Chat.

Świetnie, teraz gdy rozumiemy ten proces, spróbujmy użyć MCP Server przez Visual Studio Code w ramach ćwiczenia.

## Ćwiczenie: Konsumowanie serwera

W tym ćwiczeniu skonfigurujemy Visual Studio Code, aby znalazło Twój MCP Server, tak aby można go było używać z poziomu interfejsu GitHub Copilot Chat.

### -0- Krok wstępny, włącz wykrywanie MCP Serverów

Może być konieczne włączenie wykrywania MCP Serverów.

1. Przejdź do `Plik -> Preferencje -> Ustawienia` w Visual Studio Code.

1. Wyszukaj "MCP" i włącz `chat.mcp.discovery.enabled` w pliku settings.json.

### -1- Utwórz plik konfiguracyjny

Zacznij od utworzenia pliku konfiguracyjnego w katalogu głównym projektu, potrzebujesz pliku o nazwie MCP.json, który umieścisz w folderze .vscode. Powinien wyglądać tak:

```text
.vscode
|-- mcp.json
```

Następnie zobaczmy, jak dodać wpis serwera.

### -2- Skonfiguruj serwer

Dodaj następującą zawartość do *mcp.json*:

```json
{
    "inputs": [],
    "servers": {
       "hello-mcp": {
           "command": "node",
           "args": [
               "build/index.js"
           ]
       }
    }
}
```

Powyżej znajduje się prosty przykład, jak uruchomić serwer napisany w Node.js, dla innych środowisk uruchomieniowych wskaż odpowiednią komendę do uruchomienia serwera, używając `command` i `args`.

### -3- Uruchom serwer

Teraz, gdy dodałeś wpis, uruchom serwer:

1. Znajdź swój wpis w *mcp.json* i upewnij się, że widzisz ikonę "play":

  ![Uruchamianie serwera w Visual Studio Code](../../../../translated_images/vscode-start-server.8e3c986612e3555de47e5b1e37b2f3020457eeb6a206568570fd74a17e3796ad.pl.png)  

1. Kliknij ikonę "play", powinieneś zobaczyć, że ikona narzędzi w GitHub Copilot Chat zwiększa liczbę dostępnych narzędzi. Po kliknięciu tej ikony zobaczysz listę zarejestrowanych narzędzi. Możesz zaznaczać/odznaczać każde narzędzie, w zależności od tego, czy chcesz, aby GitHub Copilot używał ich jako kontekstu:

  ![Uruchamianie serwera w Visual Studio Code](../../../../translated_images/vscode-tool.0b3bbea2fb7d8c26ddf573cad15ef654e55302a323267d8ee6bd742fe7df7fed.pl.png)

1. Aby uruchomić narzędzie, wpisz prompt, który pasuje do opisu jednego z Twoich narzędzi, na przykład prompt: "dodaj 22 do 1":

  ![Uruchamianie narzędzia z GitHub Copilot](../../../../translated_images/vscode-agent.d5a0e0b897331060518fe3f13907677ef52b879db98c64d68a38338608f3751e.pl.png)

  Powinieneś zobaczyć odpowiedź z wynikiem 23.

## Zadanie

Spróbuj dodać wpis serwera do swojego pliku *mcp.json* i upewnij się, że możesz uruchamiać/zatrzymywać serwer. Upewnij się również, że możesz komunikować się z narzędziami na swoim serwerze za pomocą interfejsu GitHub Copilot Chat.

## Rozwiązanie

[Solution](./solution/README.md)

## Kluczowe wnioski

Najważniejsze wnioski z tego rozdziału to:

- Visual Studio Code to świetny klient, który pozwala korzystać z wielu MCP Serverów i ich narzędzi.
- Interfejs GitHub Copilot Chat to sposób, w jaki wchodzisz w interakcję z serwerami.
- Możesz poprosić użytkownika o dane wejściowe, takie jak klucze API, które mogą być przekazywane do MCP Servera podczas konfigurowania wpisu serwera w pliku *mcp.json*.

## Przykłady

- [Java Calculator](../samples/java/calculator/README.md)
- [.Net Calculator](../../../../03-GettingStarted/samples/csharp)
- [JavaScript Calculator](../samples/javascript/README.md)
- [TypeScript Calculator](../samples/typescript/README.md)
- [Python Calculator](../../../../03-GettingStarted/samples/python)

## Dodatkowe zasoby

- [Visual Studio docs](https://code.visualstudio.com/docs/copilot/chat/mcp-servers)

## Co dalej

- Następny: [Tworzenie serwera SSE](../05-sse-server/README.md)

**Zastrzeżenie**:  
Niniejszy dokument został przetłumaczony za pomocą usługi tłumaczenia AI [Co-op Translator](https://github.com/Azure/co-op-translator). Mimo że dążymy do jak największej dokładności, prosimy mieć na uwadze, że tłumaczenia automatyczne mogą zawierać błędy lub nieścisłości. Oryginalny dokument w języku źródłowym powinien być uznawany za źródło autorytatywne. W przypadku informacji o kluczowym znaczeniu zalecane jest skorzystanie z profesjonalnego tłumaczenia wykonanego przez człowieka. Nie ponosimy odpowiedzialności za jakiekolwiek nieporozumienia lub błędne interpretacje wynikające z korzystania z tego tłumaczenia.
>>>>>>> 8e432e4b
<|MERGE_RESOLUTION|>--- conflicted
+++ resolved
@@ -1,121 +1,3 @@
-<<<<<<< HEAD
-<!--
-CO_OP_TRANSLATOR_METADATA:
-{
-  "original_hash": "54e9ffc5dba01afcb8880a9949fd1881",
-  "translation_date": "2025-07-13T19:29:06+00:00",
-  "source_file": "03-GettingStarted/04-vscode/README.md",
-  "language_code": "pl"
-}
--->
-Porozmawiajmy więcej o tym, jak korzystać z interfejsu wizualnego w kolejnych sekcjach.
-
-## Podejście
-
-Oto, jak powinniśmy podejść do tego na wysokim poziomie:
-
-- Skonfigurować plik, aby znaleźć nasz MCP Server.
-- Uruchomić/Połączyć się z tym serwerem, aby uzyskać listę jego możliwości.
-- Korzystać z tych możliwości za pomocą interfejsu GitHub Copilot Chat.
-
-Świetnie, teraz gdy rozumiemy ten proces, spróbujmy użyć MCP Server przez Visual Studio Code w ramach ćwiczenia.
-
-## Ćwiczenie: Konsumowanie serwera
-
-W tym ćwiczeniu skonfigurujemy Visual Studio Code, aby znalazło Twój MCP Server, tak aby można go było używać z poziomu interfejsu GitHub Copilot Chat.
-
-### -0- Krok wstępny, włącz wykrywanie MCP Serverów
-
-Może być konieczne włączenie wykrywania MCP Serverów.
-
-1. Przejdź do `Plik -> Preferencje -> Ustawienia` w Visual Studio Code.
-
-1. Wyszukaj "MCP" i włącz `chat.mcp.discovery.enabled` w pliku settings.json.
-
-### -1- Utwórz plik konfiguracyjny
-
-Zacznij od utworzenia pliku konfiguracyjnego w katalogu głównym projektu, potrzebujesz pliku o nazwie MCP.json, który umieścisz w folderze .vscode. Powinien wyglądać tak:
-
-```text
-.vscode
-|-- mcp.json
-```
-
-Następnie zobaczmy, jak dodać wpis serwera.
-
-### -2- Skonfiguruj serwer
-
-Dodaj następującą zawartość do *mcp.json*:
-
-```json
-{
-    "inputs": [],
-    "servers": {
-       "hello-mcp": {
-           "command": "node",
-           "args": [
-               "build/index.js"
-           ]
-       }
-    }
-}
-```
-
-Powyżej znajduje się prosty przykład, jak uruchomić serwer napisany w Node.js, dla innych środowisk uruchomieniowych wskaż odpowiednią komendę do uruchomienia serwera, używając `command` i `args`.
-
-### -3- Uruchom serwer
-
-Teraz, gdy dodałeś wpis, uruchom serwer:
-
-1. Znajdź swój wpis w *mcp.json* i upewnij się, że widzisz ikonę "play":
-
-  ![Uruchamianie serwera w Visual Studio Code](../../../../translated_images/vscode-start-server.8e3c986612e3555de47e5b1e37b2f3020457eeb6a206568570fd74a17e3796ad.pl.png)  
-
-1. Kliknij ikonę "play", powinieneś zobaczyć, że ikona narzędzi w GitHub Copilot Chat zwiększa liczbę dostępnych narzędzi. Po kliknięciu tej ikony narzędzi zobaczysz listę zarejestrowanych narzędzi. Możesz zaznaczać/odznaczać każde narzędzie, w zależności od tego, czy chcesz, aby GitHub Copilot używał ich jako kontekstu:
-
-  ![Uruchamianie serwera w Visual Studio Code](../../../../translated_images/vscode-tool.0b3bbea2fb7d8c26ddf573cad15ef654e55302a323267d8ee6bd742fe7df7fed.pl.png)
-
-1. Aby uruchomić narzędzie, wpisz prompt, który pasuje do opisu jednego z Twoich narzędzi, na przykład: "add 22 to 1":
-
-  ![Uruchamianie narzędzia z GitHub Copilot](../../../../translated_images/vscode-agent.d5a0e0b897331060518fe3f13907677ef52b879db98c64d68a38338608f3751e.pl.png)
-
-  Powinieneś zobaczyć odpowiedź z wynikiem 23.
-
-## Zadanie
-
-Spróbuj dodać wpis serwera do swojego pliku *mcp.json* i upewnij się, że możesz uruchomić/zatrzymać serwer. Upewnij się również, że możesz komunikować się z narzędziami na swoim serwerze za pomocą interfejsu GitHub Copilot Chat.
-
-## Rozwiązanie
-
-[Solution](./solution/README.md)
-
-## Najważniejsze wnioski
-
-Najważniejsze wnioski z tego rozdziału to:
-
-- Visual Studio Code to świetny klient, który pozwala korzystać z wielu MCP Serverów i ich narzędzi.
-- Interfejs GitHub Copilot Chat to sposób, w jaki wchodzisz w interakcję z serwerami.
-- Możesz poprosić użytkownika o dane wejściowe, takie jak klucze API, które mogą być przekazywane do MCP Servera podczas konfigurowania wpisu serwera w pliku *mcp.json*.
-
-## Przykłady
-
-- [Java Calculator](../samples/java/calculator/README.md)
-- [.Net Calculator](../../../../03-GettingStarted/samples/csharp)
-- [JavaScript Calculator](../samples/javascript/README.md)
-- [TypeScript Calculator](../samples/typescript/README.md)
-- [Python Calculator](../../../../03-GettingStarted/samples/python)
-
-## Dodatkowe zasoby
-
-- [Visual Studio docs](https://code.visualstudio.com/docs/copilot/chat/mcp-servers)
-
-## Co dalej
-
-- Następny: [Tworzenie serwera SSE](../05-sse-server/README.md)
-
-**Zastrzeżenie**:  
-Niniejszy dokument został przetłumaczony za pomocą usługi tłumaczenia AI [Co-op Translator](https://github.com/Azure/co-op-translator). Mimo że dążymy do jak największej dokładności, prosimy mieć na uwadze, że automatyczne tłumaczenia mogą zawierać błędy lub nieścisłości. Oryginalny dokument w języku źródłowym powinien być uznawany za źródło autorytatywne. W przypadku informacji o kluczowym znaczeniu zalecane jest skorzystanie z profesjonalnego tłumaczenia wykonanego przez człowieka. Nie ponosimy odpowiedzialności za jakiekolwiek nieporozumienia lub błędne interpretacje wynikające z korzystania z tego tłumaczenia.
-=======
 <!--
 CO_OP_TRANSLATOR_METADATA:
 {
@@ -231,5 +113,4 @@
 - Następny: [Tworzenie serwera SSE](../05-sse-server/README.md)
 
 **Zastrzeżenie**:  
-Niniejszy dokument został przetłumaczony za pomocą usługi tłumaczenia AI [Co-op Translator](https://github.com/Azure/co-op-translator). Mimo że dążymy do jak największej dokładności, prosimy mieć na uwadze, że tłumaczenia automatyczne mogą zawierać błędy lub nieścisłości. Oryginalny dokument w języku źródłowym powinien być uznawany za źródło autorytatywne. W przypadku informacji o kluczowym znaczeniu zalecane jest skorzystanie z profesjonalnego tłumaczenia wykonanego przez człowieka. Nie ponosimy odpowiedzialności za jakiekolwiek nieporozumienia lub błędne interpretacje wynikające z korzystania z tego tłumaczenia.
->>>>>>> 8e432e4b
+Niniejszy dokument został przetłumaczony za pomocą usługi tłumaczenia AI [Co-op Translator](https://github.com/Azure/co-op-translator). Mimo że dążymy do jak największej dokładności, prosimy mieć na uwadze, że tłumaczenia automatyczne mogą zawierać błędy lub nieścisłości. Oryginalny dokument w języku źródłowym powinien być uznawany za źródło autorytatywne. W przypadku informacji o kluczowym znaczeniu zalecane jest skorzystanie z profesjonalnego tłumaczenia wykonanego przez człowieka. Nie ponosimy odpowiedzialności za jakiekolwiek nieporozumienia lub błędne interpretacje wynikające z korzystania z tego tłumaczenia.