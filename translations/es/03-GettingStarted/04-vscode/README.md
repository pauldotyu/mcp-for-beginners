--- conflicted
+++ resolved
@@ -1,120 +1,3 @@
-<<<<<<< HEAD
-<!--
-CO_OP_TRANSLATOR_METADATA:
-{
-  "original_hash": "54e9ffc5dba01afcb8880a9949fd1881",
-  "translation_date": "2025-07-13T19:22:24+00:00",
-  "source_file": "03-GettingStarted/04-vscode/README.md",
-  "language_code": "es"
-}
--->
-Hablemos más sobre cómo usar la interfaz visual en las siguientes secciones.
-
-## Enfoque
-
-Así es como debemos abordar esto a un nivel general:
-
-- Configurar un archivo para encontrar nuestro MCP Server.
-- Iniciar/Conectarse a dicho servidor para que liste sus capacidades.
-- Usar esas capacidades a través de la interfaz de GitHub Copilot Chat.
-
-Genial, ahora que entendemos el flujo, intentemos usar un MCP Server a través de Visual Studio Code mediante un ejercicio.
-
-## Ejercicio: Consumir un servidor
-
-En este ejercicio, configuraremos Visual Studio Code para encontrar tu MCP server y que pueda ser usado desde la interfaz de GitHub Copilot Chat.
-
-### -0- Paso previo, habilitar el descubrimiento de MCP Server
-
-Puede que necesites habilitar el descubrimiento de MCP Servers.
-
-1. Ve a `Archivo -> Preferencias -> Configuración` en Visual Studio Code.
-
-1. Busca "MCP" y habilita `chat.mcp.discovery.enabled` en el archivo settings.json.
-
-### -1- Crear archivo de configuración
-
-Comienza creando un archivo de configuración en la raíz de tu proyecto, necesitarás un archivo llamado MCP.json y colocarlo en una carpeta llamada .vscode. Debe verse así:
-
-```text
-.vscode
-|-- mcp.json
-```
-
-A continuación, veamos cómo agregar una entrada de servidor.
-
-### -2- Configurar un servidor
-
-Agrega el siguiente contenido a *mcp.json*:
-
-```json
-{
-    "inputs": [],
-    "servers": {
-       "hello-mcp": {
-           "command": "node",
-           "args": [
-               "build/index.js"
-           ]
-       }
-    }
-}
-```
-
-Aquí tienes un ejemplo simple de cómo iniciar un servidor escrito en Node.js, para otros entornos de ejecución indica el comando adecuado para iniciar el servidor usando `command` y `args`.
-
-### -3- Iniciar el servidor
-
-Ahora que has agregado una entrada, vamos a iniciar el servidor:
-
-1. Ubica tu entrada en *mcp.json* y asegúrate de encontrar el ícono de "play":
-
-  ![Iniciando servidor en Visual Studio Code](../../../../translated_images/vscode-start-server.8e3c986612e3555de47e5b1e37b2f3020457eeb6a206568570fd74a17e3796ad.es.png)  
-
-1. Haz clic en el ícono de "play", deberías ver que el ícono de herramientas en GitHub Copilot Chat aumenta el número de herramientas disponibles. Si haces clic en dicho ícono de herramientas, verás una lista de herramientas registradas. Puedes marcar o desmarcar cada herramienta dependiendo de si quieres que GitHub Copilot las use como contexto:
-
-  ![Iniciando servidor en Visual Studio Code](../../../../translated_images/vscode-tool.0b3bbea2fb7d8c26ddf573cad15ef654e55302a323267d8ee6bd742fe7df7fed.es.png)
-
-1. Para ejecutar una herramienta, escribe un prompt que sepas que coincidirá con la descripción de una de tus herramientas, por ejemplo un prompt como "add 22 to 1":
-
-  ![Ejecutando una herramienta desde GitHub Copilot](../../../../translated_images/vscode-agent.d5a0e0b897331060518fe3f13907677ef52b879db98c64d68a38338608f3751e.es.png)
-
-  Deberías ver una respuesta que dice 23.
-
-## Tarea
-
-Intenta agregar una entrada de servidor a tu archivo *mcp.json* y asegúrate de poder iniciar/detener el servidor. También verifica que puedas comunicarte con las herramientas en tu servidor a través de la interfaz de GitHub Copilot Chat.
-
-## Solución
-
-[Solución](./solution/README.md)
-
-## Puntos clave
-
-Los puntos clave de este capítulo son los siguientes:
-
-- Visual Studio Code es un excelente cliente que te permite consumir varios MCP Servers y sus herramientas.
-- La interfaz de GitHub Copilot Chat es cómo interactúas con los servidores.
-- Puedes solicitar al usuario entradas como claves API que pueden ser pasadas al MCP Server al configurar la entrada del servidor en el archivo *mcp.json*.
-
-## Ejemplos
-
-- [Calculadora en Java](../samples/java/calculator/README.md)
-- [Calculadora en .Net](../../../../03-GettingStarted/samples/csharp)
-- [Calculadora en JavaScript](../samples/javascript/README.md)
-- [Calculadora en TypeScript](../samples/typescript/README.md)
-- [Calculadora en Python](../../../../03-GettingStarted/samples/python)
-
-## Recursos adicionales
-
-- [Documentación de Visual Studio](https://code.visualstudio.com/docs/copilot/chat/mcp-servers)
-
-## Qué sigue
-
-- Siguiente: [Creando un servidor SSE](../05-sse-server/README.md)
-
-**Aviso legal**:  
-=======
 <!--
 CO_OP_TRANSLATOR_METADATA:
 {
@@ -230,5 +113,4 @@
 - Siguiente: [Creando un servidor SSE](../05-sse-server/README.md)
 
 **Aviso legal**:  
->>>>>>> 8e432e4b
 Este documento ha sido traducido utilizando el servicio de traducción automática [Co-op Translator](https://github.com/Azure/co-op-translator). Aunque nos esforzamos por la precisión, tenga en cuenta que las traducciones automáticas pueden contener errores o inexactitudes. El documento original en su idioma nativo debe considerarse la fuente autorizada. Para información crítica, se recomienda la traducción profesional realizada por humanos. No nos hacemos responsables de malentendidos o interpretaciones erróneas derivadas del uso de esta traducción.