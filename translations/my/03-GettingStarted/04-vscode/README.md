<<<<<<< HEAD
<!--
CO_OP_TRANSLATOR_METADATA:
{
  "original_hash": "54e9ffc5dba01afcb8880a9949fd1881",
  "translation_date": "2025-07-13T19:37:26+00:00",
  "source_file": "03-GettingStarted/04-vscode/README.md",
  "language_code": "my"
}
-->
နောက်ပိုင်းအပိုင်းတွေမှာတော့ visual interface ကို ဘယ်လိုအသုံးပြုရမယ်ဆိုတာကို ပိုမိုဆွေးနွေးကြမယ်။

## နည်းလမ်း

အထက်တန်းမှာ ဒီလိုနည်းလမ်းနဲ့ ရှေ့ဆက်ရမှာဖြစ်ပါတယ်-

- MCP Server ကို ရှာဖွေဖို့ ဖိုင်တစ်ခုကို ပြင်ဆင်ပါ။
- အဆိုပါ server ကို စတင်/ချိတ်ဆက်ပြီး ၎င်းရဲ့ စွမ်းဆောင်ရည်များကို စာရင်းပြုစုပါ။
- GitHub Copilot Chat interface မှတဆင့် အဆိုပါ စွမ်းဆောင်ရည်များကို အသုံးပြုပါ။

အရမ်းကောင်းပြီ၊ ဒီ flow ကို နားလည်သွားပြီဆိုတော့ Visual Studio Code မှတဆင့် MCP Server ကို အသုံးပြုကြည့်ကြမယ်။

## လေ့ကျင့်ခန်း: Server ကို အသုံးပြုခြင်း

ဒီလေ့ကျင့်ခန်းမှာတော့ Visual Studio Code ကို သင့် MCP server ကို ရှာဖွေဖို့ ပြင်ဆင်ပြီး GitHub Copilot Chat interface မှတဆင့် အသုံးပြုနိုင်အောင် လုပ်ပါမယ်။

### -0- အစပိုင်း၊ MCP Server ရှာဖွေရန် ဖွင့်ပါ

MCP Servers ရှာဖွေရန် ဖွင့်ထားဖို့ လိုအပ်နိုင်ပါတယ်။

1. Visual Studio Code မှာ `File -> Preferences -> Settings` ကို သွားပါ။

1. "MCP" ကို ရှာပြီး settings.json ဖိုင်ထဲမှာ `chat.mcp.discovery.enabled` ကို ဖွင့်ပါ။

### -1- config ဖိုင် ဖန်တီးခြင်း

ပရောဂျက်ရဲ့ root folder မှာ MCP.json ဆိုတဲ့ ဖိုင်တစ်ခုကို .vscode ဆိုတဲ့ ဖိုလ်ဒါထဲမှာ ဖန်တီးပါ။ အောက်ပါပုံစံနဲ့ ဖြစ်သင့်ပါတယ်-

```text
.vscode
|-- mcp.json
```

နောက်တစ်ခုက server entry ကို ဘယ်လိုထည့်မလဲဆိုတာ ကြည့်ကြမယ်။

### -2- Server ကို ပြင်ဆင်ခြင်း

*mcp.json* ထဲမှာ အောက်ပါအကြောင်းအရာကို ထည့်ပါ-

```json
{
    "inputs": [],
    "servers": {
       "hello-mcp": {
           "command": "node",
           "args": [
               "build/index.js"
           ]
       }
    }
}
```

အထက်မှာ Node.js နဲ့ server ကို စတင်ဖို့ ရိုးရှင်းတဲ့ ဥပမာတစ်ခုပါ၊ အခြား runtime တွေအတွက်တော့ `command` နဲ့ `args` ကို သင့်တော်တဲ့ server စတင်ဖို့ command နဲ့ ပြောင်းလဲရေးပါ။

### -3- Server ကို စတင်ပါ

Entry ထည့်ပြီးသွားပြီဆိုတော့ server ကို စတင်ကြည့်ပါ-

1. *mcp.json* ထဲမှာ သင့် entry ကို ရှာပြီး "play" icon ကို တွေ့ပါ-

  ![Starting server in Visual Studio Code](../../../../translated_images/vscode-start-server.8e3c986612e3555de47e5b1e37b2f3020457eeb6a206568570fd74a17e3796ad.my.png)  

1. "play" icon ကို နှိပ်ပါ၊ GitHub Copilot Chat မှာ tools icon ရဲ့ အရေအတွက် တိုးလာတာကို တွေ့ရပါမယ်။ tools icon ကို နှိပ်ရင် မှတ်ပုံတင်ထားတဲ့ tools စာရင်းကို မြင်ရပါမယ်။ GitHub Copilot ကို context အနေနဲ့ အသုံးပြုချင်တဲ့ tool တွေကို စစ်/မစစ် ရွေးချယ်နိုင်ပါတယ်-

  ![Starting server in Visual Studio Code](../../../../translated_images/vscode-tool.0b3bbea2fb7d8c26ddf573cad15ef654e55302a323267d8ee6bd742fe7df7fed.my.png)

1. Tool တစ်ခုကို လည်ပတ်ဖို့တော့ သင့် tool တစ်ခုရဲ့ ဖော်ပြချက်နဲ့ ကိုက်ညီမယ့် prompt တစ်ခု ရိုက်ထည့်ပါ၊ ဥပမာ "add 22 to 1" ဆိုတဲ့ prompt လို-

  ![Running a tool from GitHub Copilot](../../../../translated_images/vscode-agent.d5a0e0b897331060518fe3f13907677ef52b879db98c64d68a38338608f3751e.my.png)

  ၂၃ ဆိုတဲ့ အဖြေကို မြင်ရပါမယ်။

## အလုပ်အပ်

*mcp.json* ဖိုင်ထဲ server entry တစ်ခု ထည့်ပြီး server ကို စတင်/ရပ်တန့်နိုင်ကြောင်း သေချာစေပါ။ GitHub Copilot Chat interface မှတဆင့် server ရဲ့ tools တွေနဲ့ ဆက်သွယ်နိုင်ကြောင်းလည်း သေချာစေပါ။

## ဖြေရှင်းချက်

[Solution](./solution/README.md)

## အဓိက သင်ခန်းစာများ

ဒီအခန်းကနေ သင်ယူရမယ့် အချက်တွေကတော့-

- Visual Studio Code က MCP Servers အများကြီးနဲ့ tools တွေကို အသုံးပြုခွင့်ပေးတဲ့ client ကောင်းတစ်ခုဖြစ်ပါတယ်။
- GitHub Copilot Chat interface က server တွေနဲ့ ဆက်သွယ်ရာမှာ အသုံးပြုတဲ့ နည်းလမ်းဖြစ်ပါတယ်။
- *mcp.json* ဖိုင်ထဲ server entry ပြင်ဆင်တဲ့အခါ API key စသည့် အသုံးပြုသူ input များကို prompt ပေးပြီး MCP Server ကို ပေးပို့နိုင်ပါတယ်။

## နမူနာများ

- [Java Calculator](../samples/java/calculator/README.md)
- [.Net Calculator](../../../../03-GettingStarted/samples/csharp)
- [JavaScript Calculator](../samples/javascript/README.md)
- [TypeScript Calculator](../samples/typescript/README.md)
- [Python Calculator](../../../../03-GettingStarted/samples/python)

## အပိုဆောင်း အရင်းအမြစ်များ

- [Visual Studio docs](https://code.visualstudio.com/docs/copilot/chat/mcp-servers)

## နောက်တစ်ဆင့်

- နောက်တစ်ဆင့်: [Creating an SSE Server](../05-sse-server/README.md)

**အကြောင်းကြားချက်**  
=======
<!--
CO_OP_TRANSLATOR_METADATA:
{
  "original_hash": "222e01c3002a33355806d60d558d9429",
  "translation_date": "2025-07-14T09:44:13+00:00",
  "source_file": "03-GettingStarted/04-vscode/README.md",
  "language_code": "my"
}
-->
နောက်ပိုင်းအပိုင်းတွေမှာတော့ visual interface ကို ဘယ်လိုအသုံးပြုရမယ်ဆိုတာကို ပိုမိုဆွေးနွေးကြမယ်။

## နည်းလမ်း

အထက်တန်းအဆင့်မှာ ဒီလိုနည်းလမ်းနဲ့ ရှေ့ဆက်ရမှာဖြစ်ပါတယ်-

- MCP Server ကို ရှာဖွေဖို့ ဖိုင်တစ်ခုကို ပြင်ဆင်ပါ။
- အဆိုပါ server ကို စတင်/ချိတ်ဆက်ပြီး ၎င်းရဲ့ စွမ်းဆောင်ရည်များကို စာရင်းပြုစုပါ။
- GitHub Copilot Chat interface မှတဆင့် အဆိုပါ စွမ်းဆောင်ရည်များကို အသုံးပြုပါ။

အရမ်းကောင်းပြီ၊ ဒီ flow ကို နားလည်သွားပြီဆိုတော့ Visual Studio Code မှတဆင့် MCP Server ကို အသုံးပြုကြည့်ကြရအောင်။

## လေ့ကျင့်ခန်း: Server ကို အသုံးပြုခြင်း

ဒီလေ့ကျင့်ခန်းမှာတော့ Visual Studio Code ကို သင့် MCP server ကို ရှာဖွေဖို့ ပြင်ဆင်ပြီး GitHub Copilot Chat interface မှတဆင့် အသုံးပြုနိုင်အောင် လုပ်ပါမယ်။

### -0- အစပိုင်း၊ MCP Server ရှာဖွေရန် ဖွင့်ပါ

MCP Servers ရှာဖွေရန် ဖွင့်ထားဖို့ လိုအပ်နိုင်ပါတယ်။

1. Visual Studio Code မှာ `File -> Preferences -> Settings` ကို သွားပါ။

1. "MCP" ကို ရှာပြီး settings.json ဖိုင်ထဲမှာ `chat.mcp.discovery.enabled` ကို ဖွင့်ပါ။

### -1- Config ဖိုင် ဖန်တီးခြင်း

ပရောဂျက်ရဲ့ root folder မှာ .vscode ဆိုတဲ့ folder ထဲမှာ MCP.json ဆိုတဲ့ ဖိုင်တစ်ခု ဖန်တီးပါ။ အောက်ပါပုံစံအတိုင်း ဖြစ်သင့်ပါတယ်-

```text
.vscode
|-- mcp.json
```

နောက်တစ်ခုက server entry ကို ဘယ်လိုထည့်ရမယ်ဆိုတာ ကြည့်ကြရအောင်။

### -2- Server ကို ပြင်ဆင်ခြင်း

*mcp.json* ထဲမှာ အောက်ပါအကြောင်းအရာကို ထည့်ပါ-

```json
{
    "inputs": [],
    "servers": {
       "hello-mcp": {
           "command": "node",
           "args": [
               "build/index.js"
           ]
       }
    }
}
```

အထက်မှာ Node.js နဲ့ server ကို စတင်ဖို့ ရိုးရှင်းတဲ့ ဥပမာတစ်ခုပါ၊ အခြား runtime တွေအတွက်တော့ `command` နဲ့ `args` ကို သင့်တော်တဲ့ server စတင်ဖို့ command နဲ့ ပြောင်းလဲရေးပါ။

### -3- Server ကို စတင်ပါ

Entry ထည့်ပြီးသွားပြီဆိုတော့ server ကို စတင်ကြည့်ရအောင်-

1. *mcp.json* ထဲမှာ သင့် entry ကို ရှာပြီး "play" icon ကို တွေ့ပါ-

  ![Starting server in Visual Studio Code](../../../../translated_images/vscode-start-server.8e3c986612e3555de47e5b1e37b2f3020457eeb6a206568570fd74a17e3796ad.my.png)  

1. "play" icon ကို နှိပ်ပါ၊ GitHub Copilot Chat မှာ tools icon ရဲ့ အရေအတွက် တိုးလာတာကို တွေ့ရပါမယ်။ tools icon ကို နှိပ်ရင် မှတ်ပုံတင်ထားတဲ့ tools စာရင်းကို မြင်ရပါမယ်။ GitHub Copilot ကို context အနေနဲ့ အသုံးပြုချင်တဲ့ tool တွေကို စစ်/မစစ် ရွေးချယ်နိုင်ပါတယ်-

  ![Starting server in Visual Studio Code](../../../../translated_images/vscode-tool.0b3bbea2fb7d8c26ddf573cad15ef654e55302a323267d8ee6bd742fe7df7fed.my.png)

1. Tool တစ်ခုကို လည်ပတ်ဖို့တော့ သင့် tool တစ်ခုရဲ့ ဖော်ပြချက်နဲ့ ကိုက်ညီမယ့် prompt တစ်ခု ရိုက်ထည့်ပါ၊ ဥပမာ "add 22 to 1" ဆိုတဲ့ prompt လို-

  ![Running a tool from GitHub Copilot](../../../../translated_images/vscode-agent.d5a0e0b897331060518fe3f13907677ef52b879db98c64d68a38338608f3751e.my.png)

  ၂၃ ဆိုတဲ့ အဖြေကို မြင်ရပါမယ်။

## အလုပ်အပ်

*mcp.json* ဖိုင်ထဲ server entry တစ်ခု ထည့်ပြီး server ကို စတင်/ရပ်တန့်နိုင်မှုကို စမ်းကြည့်ပါ။ GitHub Copilot Chat interface မှတဆင့် server ရဲ့ tools တွေနဲ့ ဆက်သွယ်နိုင်မှုကိုလည်း သေချာစစ်ဆေးပါ။

## ဖြေရှင်းချက်

[Solution](./solution/README.md)

## အဓိက သင်ခန်းစာများ

ဒီအခန်းကနေ သင်ယူရမယ့် အချက်တွေကတော့-

- Visual Studio Code က MCP Servers အများကြီးနဲ့ tools တွေကို အသုံးပြုခွင့်ပေးတဲ့ client ကောင်းတစ်ခုဖြစ်ပါတယ်။
- GitHub Copilot Chat interface က server တွေနဲ့ ဆက်သွယ်ရာမှာ အသုံးပြုတဲ့ နည်းလမ်းဖြစ်ပါတယ်။
- *mcp.json* ဖိုင်ထဲ server entry ပြင်ဆင်တဲ့အခါ API key စသည့် အသုံးပြုသူ input များကို prompt ပေးပြီး MCP Server ကို ပေးပို့နိုင်ပါတယ်။

## နမူနာများ

- [Java Calculator](../samples/java/calculator/README.md)
- [.Net Calculator](../../../../03-GettingStarted/samples/csharp)
- [JavaScript Calculator](../samples/javascript/README.md)
- [TypeScript Calculator](../samples/typescript/README.md)
- [Python Calculator](../../../../03-GettingStarted/samples/python)

## အပိုဆောင်း အရင်းအမြစ်များ

- [Visual Studio docs](https://code.visualstudio.com/docs/copilot/chat/mcp-servers)

## နောက်တစ်ဆင့်

- နောက်တစ်ဆင့်: [Creating an SSE Server](../05-sse-server/README.md)

**အကြောင်းကြားချက်**  
>>>>>>> 8e432e4b
ဤစာတမ်းကို AI ဘာသာပြန်ဝန်ဆောင်မှု [Co-op Translator](https://github.com/Azure/co-op-translator) ဖြင့် ဘာသာပြန်ထားပါသည်။ ကျွန်ုပ်တို့သည် တိကျမှန်ကန်မှုအတွက် ကြိုးစားသော်လည်း အလိုအလျောက် ဘာသာပြန်ခြင်းတွင် အမှားများ သို့မဟုတ် မှားယွင်းချက်များ ပါဝင်နိုင်ကြောင်း သတိပြုပါရန် မေတ္တာရပ်ခံအပ်ပါသည်။ မူရင်းစာတမ်းကို မိမိဘာသာစကားဖြင့်သာ တရားဝင်အချက်အလက်အဖြစ် ယူဆသင့်ပါသည်။ အရေးကြီးသော အချက်အလက်များအတွက် လူ့ဘာသာပြန်ပညာရှင်မှ ဘာသာပြန်ခြင်းကို အကြံပြုပါသည်။ ဤဘာသာပြန်ချက်ကို အသုံးပြုရာမှ ဖြစ်ပေါ်လာနိုင်သည့် နားလည်မှုမှားယွင်းမှုများအတွက် ကျွန်ုပ်တို့သည် တာဝန်မယူပါ။<|MERGE_RESOLUTION|>--- conflicted
+++ resolved
@@ -1,120 +1,3 @@
-<<<<<<< HEAD
-<!--
-CO_OP_TRANSLATOR_METADATA:
-{
-  "original_hash": "54e9ffc5dba01afcb8880a9949fd1881",
-  "translation_date": "2025-07-13T19:37:26+00:00",
-  "source_file": "03-GettingStarted/04-vscode/README.md",
-  "language_code": "my"
-}
--->
-နောက်ပိုင်းအပိုင်းတွေမှာတော့ visual interface ကို ဘယ်လိုအသုံးပြုရမယ်ဆိုတာကို ပိုမိုဆွေးနွေးကြမယ်။
-
-## နည်းလမ်း
-
-အထက်တန်းမှာ ဒီလိုနည်းလမ်းနဲ့ ရှေ့ဆက်ရမှာဖြစ်ပါတယ်-
-
-- MCP Server ကို ရှာဖွေဖို့ ဖိုင်တစ်ခုကို ပြင်ဆင်ပါ။
-- အဆိုပါ server ကို စတင်/ချိတ်ဆက်ပြီး ၎င်းရဲ့ စွမ်းဆောင်ရည်များကို စာရင်းပြုစုပါ။
-- GitHub Copilot Chat interface မှတဆင့် အဆိုပါ စွမ်းဆောင်ရည်များကို အသုံးပြုပါ။
-
-အရမ်းကောင်းပြီ၊ ဒီ flow ကို နားလည်သွားပြီဆိုတော့ Visual Studio Code မှတဆင့် MCP Server ကို အသုံးပြုကြည့်ကြမယ်။
-
-## လေ့ကျင့်ခန်း: Server ကို အသုံးပြုခြင်း
-
-ဒီလေ့ကျင့်ခန်းမှာတော့ Visual Studio Code ကို သင့် MCP server ကို ရှာဖွေဖို့ ပြင်ဆင်ပြီး GitHub Copilot Chat interface မှတဆင့် အသုံးပြုနိုင်အောင် လုပ်ပါမယ်။
-
-### -0- အစပိုင်း၊ MCP Server ရှာဖွေရန် ဖွင့်ပါ
-
-MCP Servers ရှာဖွေရန် ဖွင့်ထားဖို့ လိုအပ်နိုင်ပါတယ်။
-
-1. Visual Studio Code မှာ `File -> Preferences -> Settings` ကို သွားပါ။
-
-1. "MCP" ကို ရှာပြီး settings.json ဖိုင်ထဲမှာ `chat.mcp.discovery.enabled` ကို ဖွင့်ပါ။
-
-### -1- config ဖိုင် ဖန်တီးခြင်း
-
-ပရောဂျက်ရဲ့ root folder မှာ MCP.json ဆိုတဲ့ ဖိုင်တစ်ခုကို .vscode ဆိုတဲ့ ဖိုလ်ဒါထဲမှာ ဖန်တီးပါ။ အောက်ပါပုံစံနဲ့ ဖြစ်သင့်ပါတယ်-
-
-```text
-.vscode
-|-- mcp.json
-```
-
-နောက်တစ်ခုက server entry ကို ဘယ်လိုထည့်မလဲဆိုတာ ကြည့်ကြမယ်။
-
-### -2- Server ကို ပြင်ဆင်ခြင်း
-
-*mcp.json* ထဲမှာ အောက်ပါအကြောင်းအရာကို ထည့်ပါ-
-
-```json
-{
-    "inputs": [],
-    "servers": {
-       "hello-mcp": {
-           "command": "node",
-           "args": [
-               "build/index.js"
-           ]
-       }
-    }
-}
-```
-
-အထက်မှာ Node.js နဲ့ server ကို စတင်ဖို့ ရိုးရှင်းတဲ့ ဥပမာတစ်ခုပါ၊ အခြား runtime တွေအတွက်တော့ `command` နဲ့ `args` ကို သင့်တော်တဲ့ server စတင်ဖို့ command နဲ့ ပြောင်းလဲရေးပါ။
-
-### -3- Server ကို စတင်ပါ
-
-Entry ထည့်ပြီးသွားပြီဆိုတော့ server ကို စတင်ကြည့်ပါ-
-
-1. *mcp.json* ထဲမှာ သင့် entry ကို ရှာပြီး "play" icon ကို တွေ့ပါ-
-
-  ![Starting server in Visual Studio Code](../../../../translated_images/vscode-start-server.8e3c986612e3555de47e5b1e37b2f3020457eeb6a206568570fd74a17e3796ad.my.png)  
-
-1. "play" icon ကို နှိပ်ပါ၊ GitHub Copilot Chat မှာ tools icon ရဲ့ အရေအတွက် တိုးလာတာကို တွေ့ရပါမယ်။ tools icon ကို နှိပ်ရင် မှတ်ပုံတင်ထားတဲ့ tools စာရင်းကို မြင်ရပါမယ်။ GitHub Copilot ကို context အနေနဲ့ အသုံးပြုချင်တဲ့ tool တွေကို စစ်/မစစ် ရွေးချယ်နိုင်ပါတယ်-
-
-  ![Starting server in Visual Studio Code](../../../../translated_images/vscode-tool.0b3bbea2fb7d8c26ddf573cad15ef654e55302a323267d8ee6bd742fe7df7fed.my.png)
-
-1. Tool တစ်ခုကို လည်ပတ်ဖို့တော့ သင့် tool တစ်ခုရဲ့ ဖော်ပြချက်နဲ့ ကိုက်ညီမယ့် prompt တစ်ခု ရိုက်ထည့်ပါ၊ ဥပမာ "add 22 to 1" ဆိုတဲ့ prompt လို-
-
-  ![Running a tool from GitHub Copilot](../../../../translated_images/vscode-agent.d5a0e0b897331060518fe3f13907677ef52b879db98c64d68a38338608f3751e.my.png)
-
-  ၂၃ ဆိုတဲ့ အဖြေကို မြင်ရပါမယ်။
-
-## အလုပ်အပ်
-
-*mcp.json* ဖိုင်ထဲ server entry တစ်ခု ထည့်ပြီး server ကို စတင်/ရပ်တန့်နိုင်ကြောင်း သေချာစေပါ။ GitHub Copilot Chat interface မှတဆင့် server ရဲ့ tools တွေနဲ့ ဆက်သွယ်နိုင်ကြောင်းလည်း သေချာစေပါ။
-
-## ဖြေရှင်းချက်
-
-[Solution](./solution/README.md)
-
-## အဓိက သင်ခန်းစာများ
-
-ဒီအခန်းကနေ သင်ယူရမယ့် အချက်တွေကတော့-
-
-- Visual Studio Code က MCP Servers အများကြီးနဲ့ tools တွေကို အသုံးပြုခွင့်ပေးတဲ့ client ကောင်းတစ်ခုဖြစ်ပါတယ်။
-- GitHub Copilot Chat interface က server တွေနဲ့ ဆက်သွယ်ရာမှာ အသုံးပြုတဲ့ နည်းလမ်းဖြစ်ပါတယ်။
-- *mcp.json* ဖိုင်ထဲ server entry ပြင်ဆင်တဲ့အခါ API key စသည့် အသုံးပြုသူ input များကို prompt ပေးပြီး MCP Server ကို ပေးပို့နိုင်ပါတယ်။
-
-## နမူနာများ
-
-- [Java Calculator](../samples/java/calculator/README.md)
-- [.Net Calculator](../../../../03-GettingStarted/samples/csharp)
-- [JavaScript Calculator](../samples/javascript/README.md)
-- [TypeScript Calculator](../samples/typescript/README.md)
-- [Python Calculator](../../../../03-GettingStarted/samples/python)
-
-## အပိုဆောင်း အရင်းအမြစ်များ
-
-- [Visual Studio docs](https://code.visualstudio.com/docs/copilot/chat/mcp-servers)
-
-## နောက်တစ်ဆင့်
-
-- နောက်တစ်ဆင့်: [Creating an SSE Server](../05-sse-server/README.md)
-
-**အကြောင်းကြားချက်**  
-=======
 <!--
 CO_OP_TRANSLATOR_METADATA:
 {
@@ -230,5 +113,4 @@
 - နောက်တစ်ဆင့်: [Creating an SSE Server](../05-sse-server/README.md)
 
 **အကြောင်းကြားချက်**  
->>>>>>> 8e432e4b
 ဤစာတမ်းကို AI ဘာသာပြန်ဝန်ဆောင်မှု [Co-op Translator](https://github.com/Azure/co-op-translator) ဖြင့် ဘာသာပြန်ထားပါသည်။ ကျွန်ုပ်တို့သည် တိကျမှန်ကန်မှုအတွက် ကြိုးစားသော်လည်း အလိုအလျောက် ဘာသာပြန်ခြင်းတွင် အမှားများ သို့မဟုတ် မှားယွင်းချက်များ ပါဝင်နိုင်ကြောင်း သတိပြုပါရန် မေတ္တာရပ်ခံအပ်ပါသည်။ မူရင်းစာတမ်းကို မိမိဘာသာစကားဖြင့်သာ တရားဝင်အချက်အလက်အဖြစ် ယူဆသင့်ပါသည်။ အရေးကြီးသော အချက်အလက်များအတွက် လူ့ဘာသာပြန်ပညာရှင်မှ ဘာသာပြန်ခြင်းကို အကြံပြုပါသည်။ ဤဘာသာပြန်ချက်ကို အသုံးပြုရာမှ ဖြစ်ပေါ်လာနိုင်သည့် နားလည်မှုမှားယွင်းမှုများအတွက် ကျွန်ုပ်တို့သည် တာဝန်မယူပါ။