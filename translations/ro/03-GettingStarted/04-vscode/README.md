<<<<<<< HEAD
<!--
CO_OP_TRANSLATOR_METADATA:
{
  "original_hash": "54e9ffc5dba01afcb8880a9949fd1881",
  "translation_date": "2025-07-13T19:35:31+00:00",
  "source_file": "03-GettingStarted/04-vscode/README.md",
  "language_code": "ro"
}
-->
Să vorbim mai mult despre cum folosim interfața vizuală în secțiunile următoare.

## Abordare

Iată cum trebuie să abordăm acest lucru la un nivel general:

- Configurăm un fișier pentru a găsi MCP Server-ul nostru.
- Pornim/Ne conectăm la serverul respectiv pentru a-i lista capabilitățile.
- Folosim aceste capabilități prin interfața GitHub Copilot Chat.

Perfect, acum că înțelegem fluxul, să încercăm să folosim un MCP Server prin Visual Studio Code printr-un exercițiu.

## Exercițiu: Consumarea unui server

În acest exercițiu, vom configura Visual Studio Code să găsească MCP server-ul tău astfel încât să poată fi folosit din interfața GitHub Copilot Chat.

### -0- Pas preliminar, activarea descoperirii MCP Server

Este posibil să fie nevoie să activezi descoperirea MCP Server-elor.

1. Mergi la `File -> Preferences -> Settings` în Visual Studio Code.

1. Caută "MCP" și activează `chat.mcp.discovery.enabled` în fișierul settings.json.

### -1- Crearea fișierului de configurare

Începe prin a crea un fișier de configurare în rădăcina proiectului tău, vei avea nevoie de un fișier numit MCP.json pe care să-l plasezi într-un folder numit .vscode. Ar trebui să arate astfel:

```text
.vscode
|-- mcp.json
```

Următorul pas este să vedem cum putem adăuga o intrare pentru server.

### -2- Configurarea unui server

Adaugă următorul conținut în *mcp.json*:

```json
{
    "inputs": [],
    "servers": {
       "hello-mcp": {
           "command": "node",
           "args": [
               "build/index.js"
           ]
       }
    }
}
```

Mai sus este un exemplu simplu despre cum să pornești un server scris în Node.js, pentru alte runtime-uri indică comanda corectă pentru pornirea serverului folosind `command` și `args`.

### -3- Pornirea serverului

Acum că ai adăugat o intrare, să pornim serverul:

1. Găsește intrarea ta în *mcp.json* și asigură-te că vezi pictograma "play":

  ![Pornirea serverului în Visual Studio Code](../../../../translated_images/vscode-start-server.8e3c986612e3555de47e5b1e37b2f3020457eeb6a206568570fd74a17e3796ad.ro.png)  

1. Apasă pe pictograma "play", ar trebui să vezi pictograma de unelte din GitHub Copilot Chat crescând numărul de unelte disponibile. Dacă apeși pe această pictogramă, vei vedea o listă cu uneltele înregistrate. Poți bifa/debifa fiecare unealtă în funcție de dacă vrei ca GitHub Copilot să le folosească ca context:

  ![Pornirea serverului în Visual Studio Code](../../../../translated_images/vscode-tool.0b3bbea2fb7d8c26ddf573cad15ef654e55302a323267d8ee6bd742fe7df7fed.ro.png)

1. Pentru a rula o unealtă, tastează un prompt despre care știi că se potrivește cu descrierea uneia dintre uneltele tale, de exemplu un prompt de genul "add 22 to 1":

  ![Rularea unei unelte din GitHub Copilot](../../../../translated_images/vscode-agent.d5a0e0b897331060518fe3f13907677ef52b879db98c64d68a38338608f3751e.ro.png)

  Ar trebui să vezi un răspuns care spune 23.

## Tema

Încearcă să adaugi o intrare pentru server în fișierul tău *mcp.json* și asigură-te că poți porni/opri serverul. Asigură-te că poți comunica și cu uneltele de pe server prin interfața GitHub Copilot Chat.

## Soluție

[Soluție](./solution/README.md)

## Concluzii cheie

Concluziile din acest capitol sunt următoarele:

- Visual Studio Code este un client excelent care îți permite să consumi mai mulți MCP Serveri și uneltele lor.
- Interfața GitHub Copilot Chat este modul în care interacționezi cu serverele.
- Poți solicita utilizatorului să introducă date precum chei API care pot fi transmise MCP Server-ului când configurezi intrarea serverului în fișierul *mcp.json*.

## Exemple

- [Calculator Java](../samples/java/calculator/README.md)
- [Calculator .Net](../../../../03-GettingStarted/samples/csharp)
- [Calculator JavaScript](../samples/javascript/README.md)
- [Calculator TypeScript](../samples/typescript/README.md)
- [Calculator Python](../../../../03-GettingStarted/samples/python)

## Resurse suplimentare

- [Documentație Visual Studio](https://code.visualstudio.com/docs/copilot/chat/mcp-servers)

## Ce urmează

- Următorul: [Crearea unui SSE Server](../05-sse-server/README.md)

**Declinare de responsabilitate**:  
=======
<!--
CO_OP_TRANSLATOR_METADATA:
{
  "original_hash": "222e01c3002a33355806d60d558d9429",
  "translation_date": "2025-07-14T09:42:15+00:00",
  "source_file": "03-GettingStarted/04-vscode/README.md",
  "language_code": "ro"
}
-->
Să discutăm mai mult despre cum folosim interfața vizuală în secțiunile următoare.

## Abordare

Iată cum trebuie să abordăm acest lucru la un nivel general:

- Configurăm un fișier pentru a găsi MCP Server-ul nostru.
- Pornim/Conectăm la serverul respectiv pentru a obține lista de capabilități.
- Folosim aceste capabilități prin interfața GitHub Copilot Chat.

Perfect, acum că înțelegem fluxul, să încercăm să folosim un MCP Server prin Visual Studio Code printr-un exercițiu.

## Exercițiu: Consumarea unui server

În acest exercițiu, vom configura Visual Studio Code să găsească MCP server-ul tău astfel încât să poată fi folosit din interfața GitHub Copilot Chat.

### -0- Pas preliminar, activarea descoperirii MCP Server

Este posibil să fie nevoie să activezi descoperirea MCP Server-elor.

1. Mergi la `File -> Preferences -> Settings` în Visual Studio Code.

1. Caută "MCP" și activează `chat.mcp.discovery.enabled` în fișierul settings.json.

### -1- Crearea fișierului de configurare

Începe prin a crea un fișier de configurare în rădăcina proiectului tău, vei avea nevoie de un fișier numit MCP.json pe care să-l plasezi într-un folder numit .vscode. Ar trebui să arate astfel:

```text
.vscode
|-- mcp.json
```

Următorul pas este să vedem cum putem adăuga o intrare pentru server.

### -2- Configurarea unui server

Adaugă următorul conținut în *mcp.json*:

```json
{
    "inputs": [],
    "servers": {
       "hello-mcp": {
           "command": "node",
           "args": [
               "build/index.js"
           ]
       }
    }
}
```

Mai sus este un exemplu simplu despre cum să pornești un server scris în Node.js, pentru alte runtime-uri indică comanda corectă pentru pornirea serverului folosind `command` și `args`.

### -3- Pornirea serverului

Acum că ai adăugat o intrare, să pornim serverul:

1. Găsește intrarea ta în *mcp.json* și asigură-te că vezi pictograma "play":

  ![Pornirea serverului în Visual Studio Code](../../../../translated_images/vscode-start-server.8e3c986612e3555de47e5b1e37b2f3020457eeb6a206568570fd74a17e3796ad.ro.png)  

1. Apasă pe pictograma "play", ar trebui să vezi că pictograma de unelte din GitHub Copilot Chat crește numărul de unelte disponibile. Dacă apeși pe pictograma uneltelor, vei vedea o listă cu uneltele înregistrate. Poți bifa/debifa fiecare unealtă în funcție de dacă vrei ca GitHub Copilot să le folosească ca context:

  ![Pornirea serverului în Visual Studio Code](../../../../translated_images/vscode-tool.0b3bbea2fb7d8c26ddf573cad15ef654e55302a323267d8ee6bd742fe7df7fed.ro.png)

1. Pentru a rula o unealtă, tastează un prompt despre care știi că se potrivește cu descrierea uneia dintre uneltele tale, de exemplu un prompt de genul "add 22 to 1":

  ![Rularea unei unelte din GitHub Copilot](../../../../translated_images/vscode-agent.d5a0e0b897331060518fe3f13907677ef52b879db98c64d68a38338608f3751e.ro.png)

  Ar trebui să vezi un răspuns care spune 23.

## Tema

Încearcă să adaugi o intrare pentru server în fișierul tău *mcp.json* și asigură-te că poți porni/opri serverul. Asigură-te că poți comunica și cu uneltele de pe server prin interfața GitHub Copilot Chat.

## Soluție

[Soluție](./solution/README.md)

## Concluzii cheie

Concluziile din acest capitol sunt următoarele:

- Visual Studio Code este un client excelent care îți permite să consumi mai mulți MCP Serveri și uneltele lor.
- Interfața GitHub Copilot Chat este modul în care interacționezi cu serverele.
- Poți solicita utilizatorului să introducă date precum chei API care pot fi transmise MCP Server-ului atunci când configurezi intrarea serverului în fișierul *mcp.json*.

## Exemple

- [Calculator Java](../samples/java/calculator/README.md)
- [Calculator .Net](../../../../03-GettingStarted/samples/csharp)
- [Calculator JavaScript](../samples/javascript/README.md)
- [Calculator TypeScript](../samples/typescript/README.md)
- [Calculator Python](../../../../03-GettingStarted/samples/python)

## Resurse suplimentare

- [Documentație Visual Studio](https://code.visualstudio.com/docs/copilot/chat/mcp-servers)

## Ce urmează

- Următorul: [Crearea unui SSE Server](../05-sse-server/README.md)

**Declinare de responsabilitate**:  
>>>>>>> 8e432e4b
Acest document a fost tradus folosind serviciul de traducere AI [Co-op Translator](https://github.com/Azure/co-op-translator). Deși ne străduim pentru acuratețe, vă rugăm să rețineți că traducerile automate pot conține erori sau inexactități. Documentul original în limba sa nativă trebuie considerat sursa autorizată. Pentru informații critice, se recomandă traducerea profesională realizată de un specialist uman. Nu ne asumăm răspunderea pentru eventualele neînțelegeri sau interpretări greșite rezultate din utilizarea acestei traduceri.<|MERGE_RESOLUTION|>--- conflicted
+++ resolved
@@ -1,120 +1,3 @@
-<<<<<<< HEAD
-<!--
-CO_OP_TRANSLATOR_METADATA:
-{
-  "original_hash": "54e9ffc5dba01afcb8880a9949fd1881",
-  "translation_date": "2025-07-13T19:35:31+00:00",
-  "source_file": "03-GettingStarted/04-vscode/README.md",
-  "language_code": "ro"
-}
--->
-Să vorbim mai mult despre cum folosim interfața vizuală în secțiunile următoare.
-
-## Abordare
-
-Iată cum trebuie să abordăm acest lucru la un nivel general:
-
-- Configurăm un fișier pentru a găsi MCP Server-ul nostru.
-- Pornim/Ne conectăm la serverul respectiv pentru a-i lista capabilitățile.
-- Folosim aceste capabilități prin interfața GitHub Copilot Chat.
-
-Perfect, acum că înțelegem fluxul, să încercăm să folosim un MCP Server prin Visual Studio Code printr-un exercițiu.
-
-## Exercițiu: Consumarea unui server
-
-În acest exercițiu, vom configura Visual Studio Code să găsească MCP server-ul tău astfel încât să poată fi folosit din interfața GitHub Copilot Chat.
-
-### -0- Pas preliminar, activarea descoperirii MCP Server
-
-Este posibil să fie nevoie să activezi descoperirea MCP Server-elor.
-
-1. Mergi la `File -> Preferences -> Settings` în Visual Studio Code.
-
-1. Caută "MCP" și activează `chat.mcp.discovery.enabled` în fișierul settings.json.
-
-### -1- Crearea fișierului de configurare
-
-Începe prin a crea un fișier de configurare în rădăcina proiectului tău, vei avea nevoie de un fișier numit MCP.json pe care să-l plasezi într-un folder numit .vscode. Ar trebui să arate astfel:
-
-```text
-.vscode
-|-- mcp.json
-```
-
-Următorul pas este să vedem cum putem adăuga o intrare pentru server.
-
-### -2- Configurarea unui server
-
-Adaugă următorul conținut în *mcp.json*:
-
-```json
-{
-    "inputs": [],
-    "servers": {
-       "hello-mcp": {
-           "command": "node",
-           "args": [
-               "build/index.js"
-           ]
-       }
-    }
-}
-```
-
-Mai sus este un exemplu simplu despre cum să pornești un server scris în Node.js, pentru alte runtime-uri indică comanda corectă pentru pornirea serverului folosind `command` și `args`.
-
-### -3- Pornirea serverului
-
-Acum că ai adăugat o intrare, să pornim serverul:
-
-1. Găsește intrarea ta în *mcp.json* și asigură-te că vezi pictograma "play":
-
-  ![Pornirea serverului în Visual Studio Code](../../../../translated_images/vscode-start-server.8e3c986612e3555de47e5b1e37b2f3020457eeb6a206568570fd74a17e3796ad.ro.png)  
-
-1. Apasă pe pictograma "play", ar trebui să vezi pictograma de unelte din GitHub Copilot Chat crescând numărul de unelte disponibile. Dacă apeși pe această pictogramă, vei vedea o listă cu uneltele înregistrate. Poți bifa/debifa fiecare unealtă în funcție de dacă vrei ca GitHub Copilot să le folosească ca context:
-
-  ![Pornirea serverului în Visual Studio Code](../../../../translated_images/vscode-tool.0b3bbea2fb7d8c26ddf573cad15ef654e55302a323267d8ee6bd742fe7df7fed.ro.png)
-
-1. Pentru a rula o unealtă, tastează un prompt despre care știi că se potrivește cu descrierea uneia dintre uneltele tale, de exemplu un prompt de genul "add 22 to 1":
-
-  ![Rularea unei unelte din GitHub Copilot](../../../../translated_images/vscode-agent.d5a0e0b897331060518fe3f13907677ef52b879db98c64d68a38338608f3751e.ro.png)
-
-  Ar trebui să vezi un răspuns care spune 23.
-
-## Tema
-
-Încearcă să adaugi o intrare pentru server în fișierul tău *mcp.json* și asigură-te că poți porni/opri serverul. Asigură-te că poți comunica și cu uneltele de pe server prin interfața GitHub Copilot Chat.
-
-## Soluție
-
-[Soluție](./solution/README.md)
-
-## Concluzii cheie
-
-Concluziile din acest capitol sunt următoarele:
-
-- Visual Studio Code este un client excelent care îți permite să consumi mai mulți MCP Serveri și uneltele lor.
-- Interfața GitHub Copilot Chat este modul în care interacționezi cu serverele.
-- Poți solicita utilizatorului să introducă date precum chei API care pot fi transmise MCP Server-ului când configurezi intrarea serverului în fișierul *mcp.json*.
-
-## Exemple
-
-- [Calculator Java](../samples/java/calculator/README.md)
-- [Calculator .Net](../../../../03-GettingStarted/samples/csharp)
-- [Calculator JavaScript](../samples/javascript/README.md)
-- [Calculator TypeScript](../samples/typescript/README.md)
-- [Calculator Python](../../../../03-GettingStarted/samples/python)
-
-## Resurse suplimentare
-
-- [Documentație Visual Studio](https://code.visualstudio.com/docs/copilot/chat/mcp-servers)
-
-## Ce urmează
-
-- Următorul: [Crearea unui SSE Server](../05-sse-server/README.md)
-
-**Declinare de responsabilitate**:  
-=======
 <!--
 CO_OP_TRANSLATOR_METADATA:
 {
@@ -230,5 +113,4 @@
 - Următorul: [Crearea unui SSE Server](../05-sse-server/README.md)
 
 **Declinare de responsabilitate**:  
->>>>>>> 8e432e4b
 Acest document a fost tradus folosind serviciul de traducere AI [Co-op Translator](https://github.com/Azure/co-op-translator). Deși ne străduim pentru acuratețe, vă rugăm să rețineți că traducerile automate pot conține erori sau inexactități. Documentul original în limba sa nativă trebuie considerat sursa autorizată. Pentru informații critice, se recomandă traducerea profesională realizată de un specialist uman. Nu ne asumăm răspunderea pentru eventualele neînțelegeri sau interpretări greșite rezultate din utilizarea acestei traduceri.