<<<<<<< HEAD
<!--
CO_OP_TRANSLATOR_METADATA:
{
  "original_hash": "54e9ffc5dba01afcb8880a9949fd1881",
  "translation_date": "2025-07-13T19:36:38+00:00",
  "source_file": "03-GettingStarted/04-vscode/README.md",
  "language_code": "hr"
}
-->
Razgovarajmo više o tome kako koristimo vizualno sučelje u sljedećim odjeljcima.

## Pristup

Evo kako trebamo pristupiti ovom procesu na visokoj razini:

- Konfigurirati datoteku za pronalazak našeg MCP Servera.
- Pokrenuti/Povezati se s navedenim serverom kako bi prikazao svoje mogućnosti.
- Koristiti te mogućnosti putem GitHub Copilot Chat sučelja.

Odlično, sada kada razumijemo tijek, pokušajmo koristiti MCP Server kroz Visual Studio Code kroz jedan zadatak.

## Vježba: Korištenje servera

U ovoj vježbi konfigurirat ćemo Visual Studio Code da pronađe vaš MCP server kako bi se mogao koristiti iz GitHub Copilot Chat sučelja.

### -0- Pripremni korak, omogućite otkrivanje MCP Servera

Možda ćete trebati omogućiti otkrivanje MCP Servera.

1. Idite na `File -> Preferences -> Settings` u Visual Studio Codeu.

1. Potražite "MCP" i omogućite `chat.mcp.discovery.enabled` u datoteci settings.json.

### -1- Kreirajte konfiguracijsku datoteku

Započnite kreiranjem konfiguracijske datoteke u korijenu vašeg projekta, trebat će vam datoteka nazvana MCP.json koju ćete smjestiti u mapu .vscode. Trebala bi izgledati ovako:

```text
.vscode
|-- mcp.json
```

Sljedeće, pogledajmo kako možemo dodati unos servera.

### -2- Konfigurirajte server

Dodajte sljedeći sadržaj u *mcp.json*:

```json
{
    "inputs": [],
    "servers": {
       "hello-mcp": {
           "command": "node",
           "args": [
               "build/index.js"
           ]
       }
    }
}
```

Gore je jednostavan primjer kako pokrenuti server napisan u Node.js, za druge runtime okoline navedite odgovarajuću naredbu za pokretanje servera koristeći `command` i `args`.

### -3- Pokrenite server

Sada kada ste dodali unos, pokrenimo server:

1. Pronađite svoj unos u *mcp.json* i provjerite imate li ikonu "play":

  ![Pokretanje servera u Visual Studio Codeu](../../../../translated_images/vscode-start-server.8e3c986612e3555de47e5b1e37b2f3020457eeb6a206568570fd74a17e3796ad.hr.png)  

1. Kliknite na ikonu "play", trebali biste vidjeti da se ikona alata u GitHub Copilot Chat povećava broj dostupnih alata. Ako kliknete na tu ikonu alata, vidjet ćete popis registriranih alata. Možete označiti/odznačiti svaki alat ovisno želite li da ih GitHub Copilot koristi kao kontekst:

  ![Pokretanje servera u Visual Studio Codeu](../../../../translated_images/vscode-tool.0b3bbea2fb7d8c26ddf573cad15ef654e55302a323267d8ee6bd742fe7df7fed.hr.png)

1. Za pokretanje alata, upišite upit za koji znate da će odgovarati opisu jednog od vaših alata, na primjer upit poput "add 22 to 1":

  ![Pokretanje alata iz GitHub Copilota](../../../../translated_images/vscode-agent.d5a0e0b897331060518fe3f13907677ef52b879db98c64d68a38338608f3751e.hr.png)

  Trebali biste vidjeti odgovor koji kaže 23.

## Zadatak

Pokušajte dodati unos servera u svoju *mcp.json* datoteku i provjerite možete li pokrenuti/zaustaviti server. Također provjerite možete li komunicirati s alatima na vašem serveru putem GitHub Copilot Chat sučelja.

## Rješenje

[Rješenje](./solution/README.md)

## Ključne poruke

Ključne poruke iz ovog poglavlja su sljedeće:

- Visual Studio Code je izvrstan klijent koji vam omogućuje korištenje više MCP Servera i njihovih alata.
- GitHub Copilot Chat sučelje je način na koji komunicirate sa serverima.
- Možete tražiti od korisnika unos poput API ključeva koji se mogu proslijediti MCP Serveru prilikom konfiguriranja unosa servera u *mcp.json* datoteci.

## Primjeri

- [Java Calculator](../samples/java/calculator/README.md)
- [.Net Calculator](../../../../03-GettingStarted/samples/csharp)
- [JavaScript Calculator](../samples/javascript/README.md)
- [TypeScript Calculator](../samples/typescript/README.md)
- [Python Calculator](../../../../03-GettingStarted/samples/python)

## Dodatni resursi

- [Visual Studio dokumentacija](https://code.visualstudio.com/docs/copilot/chat/mcp-servers)

## Što slijedi

- Sljedeće: [Kreiranje SSE Servera](../05-sse-server/README.md)

**Odricanje od odgovornosti**:  
Ovaj dokument je preveden korištenjem AI usluge za prevođenje [Co-op Translator](https://github.com/Azure/co-op-translator). Iako težimo točnosti, imajte na umu da automatski prijevodi mogu sadržavati pogreške ili netočnosti. Izvorni dokument na izvornom jeziku treba smatrati službenim i autoritativnim izvorom. Za kritične informacije preporučuje se profesionalni ljudski prijevod. Ne snosimo odgovornost za bilo kakva nesporazuma ili pogrešna tumačenja koja proizlaze iz korištenja ovog prijevoda.
=======
<!--
CO_OP_TRANSLATOR_METADATA:
{
  "original_hash": "222e01c3002a33355806d60d558d9429",
  "translation_date": "2025-07-14T09:43:25+00:00",
  "source_file": "03-GettingStarted/04-vscode/README.md",
  "language_code": "hr"
}
-->
Razgovarajmo više o tome kako koristimo vizualno sučelje u sljedećim odjeljcima.

## Pristup

Evo kako trebamo pristupiti ovom procesu na visokoj razini:

- Konfigurirati datoteku za pronalazak našeg MCP Servera.
- Pokrenuti/Povezati se s navedenim serverom kako bi prikazao svoje mogućnosti.
- Koristiti te mogućnosti putem GitHub Copilot Chat sučelja.

Odlično, sada kada razumijemo tijek, pokušajmo koristiti MCP Server kroz Visual Studio Code kroz jedan zadatak.

## Zadatak: Korištenje servera

U ovom zadatku konfigurirat ćemo Visual Studio Code da pronađe vaš MCP server kako bi se mogao koristiti iz GitHub Copilot Chat sučelja.

### -0- Pripremni korak, omogućite otkrivanje MCP Servera

Možda ćete trebati omogućiti otkrivanje MCP Servera.

1. Idite na `File -> Preferences -> Settings` u Visual Studio Codeu.

1. Potražite "MCP" i omogućite `chat.mcp.discovery.enabled` u datoteci settings.json.

### -1- Kreirajte konfiguracijsku datoteku

Započnite kreiranjem konfiguracijske datoteke u korijenu vašeg projekta, trebat će vam datoteka nazvana MCP.json koju ćete smjestiti u mapu .vscode. Trebala bi izgledati ovako:

```text
.vscode
|-- mcp.json
```

Sljedeće, pogledajmo kako možemo dodati unos servera.

### -2- Konfigurirajte server

Dodajte sljedeći sadržaj u *mcp.json*:

```json
{
    "inputs": [],
    "servers": {
       "hello-mcp": {
           "command": "node",
           "args": [
               "build/index.js"
           ]
       }
    }
}
```

Gore je jednostavan primjer kako pokrenuti server napisan u Node.js, za druge runtime okoline navedite odgovarajuću naredbu za pokretanje servera koristeći `command` i `args`.

### -3- Pokrenite server

Sada kada ste dodali unos, pokrenimo server:

1. Pronađite svoj unos u *mcp.json* i provjerite imate li ikonu "play":

  ![Pokretanje servera u Visual Studio Codeu](../../../../translated_images/vscode-start-server.8e3c986612e3555de47e5b1e37b2f3020457eeb6a206568570fd74a17e3796ad.hr.png)  

1. Kliknite na ikonu "play", trebali biste vidjeti da se ikona alata u GitHub Copilot Chat povećava broj dostupnih alata. Ako kliknete na tu ikonu alata, vidjet ćete popis registriranih alata. Možete označiti/odznačiti svaki alat ovisno želite li da ih GitHub Copilot koristi kao kontekst:

  ![Pokretanje servera u Visual Studio Codeu](../../../../translated_images/vscode-tool.0b3bbea2fb7d8c26ddf573cad15ef654e55302a323267d8ee6bd742fe7df7fed.hr.png)

1. Za pokretanje alata, upišite upit za koji znate da će odgovarati opisu jednog od vaših alata, na primjer upit poput "add 22 to 1":

  ![Pokretanje alata iz GitHub Copilota](../../../../translated_images/vscode-agent.d5a0e0b897331060518fe3f13907677ef52b879db98c64d68a38338608f3751e.hr.png)

  Trebali biste vidjeti odgovor koji kaže 23.

## Zadatak

Pokušajte dodati unos servera u svoju *mcp.json* datoteku i provjerite možete li pokrenuti/zaustaviti server. Također provjerite možete li komunicirati s alatima na vašem serveru putem GitHub Copilot Chat sučelja.

## Rješenje

[Rješenje](./solution/README.md)

## Ključne poruke

Ključne poruke iz ovog poglavlja su sljedeće:

- Visual Studio Code je izvrstan klijent koji vam omogućuje korištenje više MCP Servera i njihovih alata.
- GitHub Copilot Chat sučelje je način na koji komunicirate sa serverima.
- Možete tražiti od korisnika unos poput API ključeva koji se mogu proslijediti MCP Serveru prilikom konfiguriranja unosa servera u *mcp.json* datoteci.

## Primjeri

- [Java Calculator](../samples/java/calculator/README.md)
- [.Net Calculator](../../../../03-GettingStarted/samples/csharp)
- [JavaScript Calculator](../samples/javascript/README.md)
- [TypeScript Calculator](../samples/typescript/README.md)
- [Python Calculator](../../../../03-GettingStarted/samples/python)

## Dodatni resursi

- [Visual Studio dokumentacija](https://code.visualstudio.com/docs/copilot/chat/mcp-servers)

## Što slijedi

- Sljedeće: [Kreiranje SSE Servera](../05-sse-server/README.md)

**Odricanje od odgovornosti**:  
Ovaj dokument je preveden korištenjem AI usluge za prevođenje [Co-op Translator](https://github.com/Azure/co-op-translator). Iako težimo točnosti, imajte na umu da automatski prijevodi mogu sadržavati pogreške ili netočnosti. Izvorni dokument na izvornom jeziku treba smatrati službenim i autoritativnim izvorom. Za kritične informacije preporučuje se profesionalni ljudski prijevod. Ne snosimo odgovornost za bilo kakve nesporazume ili pogrešna tumačenja koja proizlaze iz korištenja ovog prijevoda.
>>>>>>> 8e432e4b
<|MERGE_RESOLUTION|>--- conflicted
+++ resolved
@@ -1,121 +1,3 @@
-<<<<<<< HEAD
-<!--
-CO_OP_TRANSLATOR_METADATA:
-{
-  "original_hash": "54e9ffc5dba01afcb8880a9949fd1881",
-  "translation_date": "2025-07-13T19:36:38+00:00",
-  "source_file": "03-GettingStarted/04-vscode/README.md",
-  "language_code": "hr"
-}
--->
-Razgovarajmo više o tome kako koristimo vizualno sučelje u sljedećim odjeljcima.
-
-## Pristup
-
-Evo kako trebamo pristupiti ovom procesu na visokoj razini:
-
-- Konfigurirati datoteku za pronalazak našeg MCP Servera.
-- Pokrenuti/Povezati se s navedenim serverom kako bi prikazao svoje mogućnosti.
-- Koristiti te mogućnosti putem GitHub Copilot Chat sučelja.
-
-Odlično, sada kada razumijemo tijek, pokušajmo koristiti MCP Server kroz Visual Studio Code kroz jedan zadatak.
-
-## Vježba: Korištenje servera
-
-U ovoj vježbi konfigurirat ćemo Visual Studio Code da pronađe vaš MCP server kako bi se mogao koristiti iz GitHub Copilot Chat sučelja.
-
-### -0- Pripremni korak, omogućite otkrivanje MCP Servera
-
-Možda ćete trebati omogućiti otkrivanje MCP Servera.
-
-1. Idite na `File -> Preferences -> Settings` u Visual Studio Codeu.
-
-1. Potražite "MCP" i omogućite `chat.mcp.discovery.enabled` u datoteci settings.json.
-
-### -1- Kreirajte konfiguracijsku datoteku
-
-Započnite kreiranjem konfiguracijske datoteke u korijenu vašeg projekta, trebat će vam datoteka nazvana MCP.json koju ćete smjestiti u mapu .vscode. Trebala bi izgledati ovako:
-
-```text
-.vscode
-|-- mcp.json
-```
-
-Sljedeće, pogledajmo kako možemo dodati unos servera.
-
-### -2- Konfigurirajte server
-
-Dodajte sljedeći sadržaj u *mcp.json*:
-
-```json
-{
-    "inputs": [],
-    "servers": {
-       "hello-mcp": {
-           "command": "node",
-           "args": [
-               "build/index.js"
-           ]
-       }
-    }
-}
-```
-
-Gore je jednostavan primjer kako pokrenuti server napisan u Node.js, za druge runtime okoline navedite odgovarajuću naredbu za pokretanje servera koristeći `command` i `args`.
-
-### -3- Pokrenite server
-
-Sada kada ste dodali unos, pokrenimo server:
-
-1. Pronađite svoj unos u *mcp.json* i provjerite imate li ikonu "play":
-
-  ![Pokretanje servera u Visual Studio Codeu](../../../../translated_images/vscode-start-server.8e3c986612e3555de47e5b1e37b2f3020457eeb6a206568570fd74a17e3796ad.hr.png)  
-
-1. Kliknite na ikonu "play", trebali biste vidjeti da se ikona alata u GitHub Copilot Chat povećava broj dostupnih alata. Ako kliknete na tu ikonu alata, vidjet ćete popis registriranih alata. Možete označiti/odznačiti svaki alat ovisno želite li da ih GitHub Copilot koristi kao kontekst:
-
-  ![Pokretanje servera u Visual Studio Codeu](../../../../translated_images/vscode-tool.0b3bbea2fb7d8c26ddf573cad15ef654e55302a323267d8ee6bd742fe7df7fed.hr.png)
-
-1. Za pokretanje alata, upišite upit za koji znate da će odgovarati opisu jednog od vaših alata, na primjer upit poput "add 22 to 1":
-
-  ![Pokretanje alata iz GitHub Copilota](../../../../translated_images/vscode-agent.d5a0e0b897331060518fe3f13907677ef52b879db98c64d68a38338608f3751e.hr.png)
-
-  Trebali biste vidjeti odgovor koji kaže 23.
-
-## Zadatak
-
-Pokušajte dodati unos servera u svoju *mcp.json* datoteku i provjerite možete li pokrenuti/zaustaviti server. Također provjerite možete li komunicirati s alatima na vašem serveru putem GitHub Copilot Chat sučelja.
-
-## Rješenje
-
-[Rješenje](./solution/README.md)
-
-## Ključne poruke
-
-Ključne poruke iz ovog poglavlja su sljedeće:
-
-- Visual Studio Code je izvrstan klijent koji vam omogućuje korištenje više MCP Servera i njihovih alata.
-- GitHub Copilot Chat sučelje je način na koji komunicirate sa serverima.
-- Možete tražiti od korisnika unos poput API ključeva koji se mogu proslijediti MCP Serveru prilikom konfiguriranja unosa servera u *mcp.json* datoteci.
-
-## Primjeri
-
-- [Java Calculator](../samples/java/calculator/README.md)
-- [.Net Calculator](../../../../03-GettingStarted/samples/csharp)
-- [JavaScript Calculator](../samples/javascript/README.md)
-- [TypeScript Calculator](../samples/typescript/README.md)
-- [Python Calculator](../../../../03-GettingStarted/samples/python)
-
-## Dodatni resursi
-
-- [Visual Studio dokumentacija](https://code.visualstudio.com/docs/copilot/chat/mcp-servers)
-
-## Što slijedi
-
-- Sljedeće: [Kreiranje SSE Servera](../05-sse-server/README.md)
-
-**Odricanje od odgovornosti**:  
-Ovaj dokument je preveden korištenjem AI usluge za prevođenje [Co-op Translator](https://github.com/Azure/co-op-translator). Iako težimo točnosti, imajte na umu da automatski prijevodi mogu sadržavati pogreške ili netočnosti. Izvorni dokument na izvornom jeziku treba smatrati službenim i autoritativnim izvorom. Za kritične informacije preporučuje se profesionalni ljudski prijevod. Ne snosimo odgovornost za bilo kakva nesporazuma ili pogrešna tumačenja koja proizlaze iz korištenja ovog prijevoda.
-=======
 <!--
 CO_OP_TRANSLATOR_METADATA:
 {
@@ -231,5 +113,4 @@
 - Sljedeće: [Kreiranje SSE Servera](../05-sse-server/README.md)
 
 **Odricanje od odgovornosti**:  
-Ovaj dokument je preveden korištenjem AI usluge za prevođenje [Co-op Translator](https://github.com/Azure/co-op-translator). Iako težimo točnosti, imajte na umu da automatski prijevodi mogu sadržavati pogreške ili netočnosti. Izvorni dokument na izvornom jeziku treba smatrati službenim i autoritativnim izvorom. Za kritične informacije preporučuje se profesionalni ljudski prijevod. Ne snosimo odgovornost za bilo kakve nesporazume ili pogrešna tumačenja koja proizlaze iz korištenja ovog prijevoda.
->>>>>>> 8e432e4b
+Ovaj dokument je preveden korištenjem AI usluge za prevođenje [Co-op Translator](https://github.com/Azure/co-op-translator). Iako težimo točnosti, imajte na umu da automatski prijevodi mogu sadržavati pogreške ili netočnosti. Izvorni dokument na izvornom jeziku treba smatrati službenim i autoritativnim izvorom. Za kritične informacije preporučuje se profesionalni ljudski prijevod. Ne snosimo odgovornost za bilo kakve nesporazume ili pogrešna tumačenja koja proizlaze iz korištenja ovog prijevoda.